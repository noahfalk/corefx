--- conflicted
+++ resolved
@@ -1,18 +1,5 @@
 <Dependencies>
   <ProductDependencies>
-<<<<<<< HEAD
-    <Dependency Name="Microsoft.NETCore.Runtime.CoreCLR" Version="3.0.0-rc1.19455.6">
-      <Uri>https://github.com/dotnet/coreclr</Uri>
-      <Sha>aed84886b8d777168f53fae4da15c7af5f7572da</Sha>
-    </Dependency>
-    <Dependency Name="Microsoft.NETCore.ILAsm" Version="3.0.0-rc1.19455.6">
-      <Uri>https://github.com/dotnet/coreclr</Uri>
-      <Sha>aed84886b8d777168f53fae4da15c7af5f7572da</Sha>
-    </Dependency>
-    <Dependency Name="Microsoft.NET.Sdk.IL" Version="3.0.0-rc1.19455.6">
-      <Uri>https://github.com/dotnet/coreclr</Uri>
-      <Sha>aed84886b8d777168f53fae4da15c7af5f7572da</Sha>
-=======
     <Dependency Name="Microsoft.NETCore.Runtime.CoreCLR" Version="3.1.0-preview1.19455.11">
       <Uri>https://github.com/dotnet/coreclr</Uri>
       <Sha>4b19efd00f93a5eacfa68bb848cf2626578f82d8</Sha>
@@ -24,7 +11,6 @@
     <Dependency Name="Microsoft.NET.Sdk.IL" Version="3.1.0-preview1.19455.11">
       <Uri>https://github.com/dotnet/coreclr</Uri>
       <Sha>4b19efd00f93a5eacfa68bb848cf2626578f82d8</Sha>
->>>>>>> 89ae1ba2
     </Dependency>
   </ProductDependencies>
   <ToolsetDependencies>
