<Project ToolsVersion="12.0" DefaultTargets="Build" xmlns="http://schemas.microsoft.com/developer/msbuild/2003">
  <Import Condition="Exists('..\dir.props')" Project="..\dir.props" />
  <Import Project="src\BuildValues.props" />

  <!--
    $(OS) is set to Unix/Windows_NT. This comes from an environment variable on Windows and MSBuild on Unix.
  -->
  <PropertyGroup>
    <!-- Temp change to make OS X build behave as a Linux build -->
    <OsEnvironment Condition="'$(OsEnvironment)'=='' AND '$(OS)'=='OSX'">Unix</OsEnvironment>
    <OsEnvironment Condition="'$(OsEnvironment)'==''">$(OS)</OsEnvironment>
  </PropertyGroup>

  <!-- Build Tools Versions -->
  <PropertyGroup>
    <RoslynVersion>1.0.0-rc3-20150510-01</RoslynVersion>
    <RoslynPackageName>Microsoft.Net.ToolsetCompilers</RoslynPackageName>
  </PropertyGroup>

  <ItemGroup>
    <AssemblyMetadata Include=".NETFrameworkAssembly">
      <Value></Value>
    </AssemblyMetadata>
    <AssemblyMetadata Include="Serviceable">
      <Value>True</Value>
    </AssemblyMetadata>
  </ItemGroup>

  <!--
    Switching to the .NET Core version of the BuildTools tasks seems to break numerous scenarios, such as VS intellisense and resource designer
    as well as runnning the build on mono. Until we can get these sorted out we will continue using the .NET 4.5 version of the tasks.
  -->
  <PropertyGroup>
    <BuildToolsTargets45>true</BuildToolsTargets45>
  </PropertyGroup>

  <!-- Common repo directories -->
  <PropertyGroup>
    <ProjectDir>$(MSBuildThisFileDirectory)</ProjectDir>
    <SourceDir>$(ProjectDir)src/</SourceDir>

    <!-- Output directories -->
    <BinDir Condition="'$(BinDir)'==''">$(ProjectDir)bin/</BinDir>
    <ObjDir Condition="'$(ObjDir)'==''">$(BinDir)obj/</ObjDir>
    <TestWorkingDir Condition="'$(TestWorkingDir)'==''">$(BinDir)tests/</TestWorkingDir>
    <PackagesOutDir Condition="'$(PackagesOutDir)'==''">$(BinDir)packages/</PackagesOutDir>

    <!-- Input Directories -->
    <PackagesDir Condition="'$(PackagesDir)'==''">$(ProjectDir)packages/</PackagesDir>
    <ToolRuntimePath Condition="'$(ToolRuntimePath)'==''">$(ProjectDir)Tools/</ToolRuntimePath>
    <ToolsDir Condition="'$(UseToolRuntimeForToolsDir)'=='true'">$(ToolRuntimePath)</ToolsDir>
    <ToolsDir Condition="'$(ToolsDir)'==''">$(ProjectDir)Tools/</ToolsDir>
    <DotnetCliPath Condition="'$(DotnetCliPath)'==''">$(ToolRuntimePath)dotnetcli/bin/</DotnetCliPath>
    <BuildToolsTaskDir Condition="'$(BuildToolsTargets45)' == 'true'">$(ToolsDir)net45/</BuildToolsTaskDir>
  </PropertyGroup>

  <!-- Import packaging props -->
  <Import Project="$(MSBuildThisFileDirectory)Packaging.props"/>
  
  <!-- Import Build tools common props file where repo-independent properties are found -->
  <Import Project="$(ToolsDir)Build.Common.props" />

  <!-- Test runtime -->
  <PropertyGroup>
    <TestRuntimeProjectJson Condition="'$(TestRuntimeProjectJson)' == ''">$(SourceDir)Common/test-runtime/project.json</TestRuntimeProjectJson>
    <TestRuntimeProjectLockJson Condition="'$(TestRuntimeProjectLockJson)' == ''">$(SourceDir)Common/test-runtime/project.lock.json</TestRuntimeProjectLockJson>
  </PropertyGroup>

  <!-- Package dependency validation -->
  <PropertyGroup>
    <ValidatePackageVersions>true</ValidatePackageVersions>
    <ProhibitFloatingDependencies>true</ProhibitFloatingDependencies>
  </PropertyGroup>

  <ItemGroup>
    <ValidationPattern Include="^((System\..%2A)|(Microsoft\.CSharp)|(Microsoft\.NETCore.%2A)|(Microsoft\.TargetingPack\.Private.%2A)|(Microsoft\.Win32\..%2A)|(Microsoft\.VisualBasic))(?&lt;!TestData)$">
      <ExpectedPrerelease>rc3-23803</ExpectedPrerelease>
    </ValidationPattern>
    <ValidationPattern Include="^(Microsoft\.TargetingPack\.NetFramework.%2A)$">
      <ExpectedVersion>1.0.0</ExpectedVersion>
    </ValidationPattern>
    <ValidationPattern Include="^xunit$">
      <ExpectedVersion>2.1.0</ExpectedVersion>
    </ValidationPattern>
    <ValidationPattern Include="^xunit\.netcore\.extensions$">
      <ExpectedVersion>1.0.0-prerelease-00123</ExpectedVersion>
    </ValidationPattern>
  </ItemGroup>

  <!-- list of nuget package sources passed to dnu -->
  <ItemGroup Condition="'$(ExcludeInternetFeeds)' != 'true'">
    <!-- Need to escape double forward slash (%2F) or MSBuild will normalize to one slash on Unix. -->

    <DnuSourceList Include="https:%2F%2Fdotnet.myget.org/F/dotnet-core/api/v3/index.json" />
    <DnuSourceList Include="https:%2F%2Fdotnet.myget.org/F/dotnet-corefxtestdata/api/v3/index.json" />
    <DnuSourceList Include="https:%2F%2Fdotnet.myget.org/F/dotnet-buildtools/api/v3/index.json" />
    <DnuSourceList Include="https:%2F%2Fwww.nuget.org/api/v2/" />
  </ItemGroup>

  <!-- list of directories to perform batch restore -->
  <ItemGroup>
    <DnuRestoreDir Include="$(MSBuildProjectDirectory)/src" />
    <DnuRestoreDir Include="$(ToolsDir)" />
<<<<<<< HEAD
    <!-- workaround to address issue where DNX won't recurse directories under a project.json
         https://github.com/aspnet/dnx/commit/0dda8bf86863364cc20421f1af7494f1b2a3256f -->
    <DnuRestoreDir Include="$(MSBuildProjectDirectory)/pkg/**/project.json" />
    <DnuRestoreDir Include="$(MSBuildProjectDirectory)/src/*/src/**/project.json" />
    <DnuRestoreDir Include="$(MSBuildProjectDirectory)/src/*/ref/*/project.json" />
    <DnuRestoreDir Include="$(MSBuildProjectDirectory)/src/*/tests/*/project.json" />
    <DnuRestoreDir Include="$(MSBuildProjectDirectory)/src/*/*/netcore50aot/project.json" />
    <DnuRestoreDir Include="$(MSBuildProjectDirectory)/src/Common/tests/**/project.json" />
=======
>>>>>>> 1bc77b78
  </ItemGroup>

  <PropertyGroup>
    <DnxPackageDir Condition="'$(DnxPackageDir)'==''">$(PackagesDir)/$(DnxPackageName)/</DnxPackageDir>
    <DnuToolPath Condition="'$(DnuToolPath)'=='' and '$(OsEnvironment)'!='Unix'">$(DnxPackageDir)/bin/dnu.cmd</DnuToolPath>
    <DnuToolPath Condition="'$(DnuToolPath)'=='' and '$(OsEnvironment)'=='Unix'">$(DnxPackageDir)/bin/dnu</DnuToolPath>
    <DotnetToolCommand Condition="'$(DotnetToolCommand)' == '' and '$(OsEnvironment)'!='Unix'">$(DotnetCliPath)dotnet.exe</DotnetToolCommand>
    <DotnetToolCommand Condition="'$(DotnetToolCommand)' == '' and '$(OsEnvironment)'=='Unix'">$(DotnetCliPath)dotnet</DotnetToolCommand>
    <DnuToolPath>$(DotnetToolCommand)</DnuToolPath>

    <DnuRestoreSource>@(DnuSourceList -> '--source %(Identity)', ' ')</DnuRestoreSource>

    <DnuRestoreCommand>"$(DnuToolPath)"</DnuRestoreCommand>
    <DnuRestoreCommand>$(DnuRestoreCommand) restore</DnuRestoreCommand>
    <DnuRestoreCommand Condition="'$(ParallelRestore)'=='true'">$(DnuRestoreCommand) --parallel</DnuRestoreCommand>
    <DnuRestoreCommand>$(DnuRestoreCommand) --packages "$(PackagesDir.TrimEnd('/\'.ToCharArray()))" $(DnuRestoreSource)</DnuRestoreCommand>
    <DnuRestoreCommand Condition="'$(LockDependencies)' == 'true'">$(DnuRestoreCommand) --lock</DnuRestoreCommand>
  </PropertyGroup>

  <!-- Create a collection of all project.json files for dependency updates. -->
  <ItemGroup>
    <ProjectJsonFiles Include="$(SourceDir)**/project.json" />
  </ItemGroup>

  <PropertyGroup Condition="'$(BuildAllProjects)'=='true'">
    <!-- When we do a traversal build we get all packages up front, don't restore them again -->
    <RestorePackages>false</RestorePackages>
  </PropertyGroup>

  <!--
    On Unix we always use a version of Roslyn we restore from NuGet and we have to work around some known issues.
  -->
  <PropertyGroup Condition="'$(OsEnvironment)'=='Unix'">
    <RoslynPackageDir>$(PackagesDir)/$(RoslynPackageName).$(RoslynVersion)/</RoslynPackageDir>
    <RoslynPropsFile>$(RoslynPackageDir)build/Microsoft.Net.ToolsetCompilers.props</RoslynPropsFile>

    <!--
      Portable PDBs are now supported in Linux and OSX with .Net Core MSBuild.
    -->
    <DebugType>Portable</DebugType>

    <!--
      Delay signing with the ECMA key currently doesn't work.
      https://github.com/dotnet/roslyn/issues/2444
    -->
    <UseECMAKey>false</UseECMAKey>

    <!--
      Full signing with Open key doesn't work with Portable Csc.
      https://github.com/dotnet/roslyn/issues/8210
    -->
    <UseOpenKey>false</UseOpenKey>

    <!--
      Mono currently doesn't include VB targets for portable, notably /lib/mono/xbuild/Microsoft/Portable/v4.5/Microsoft.Portable.VisualBasic.targets.
      Fixed in https://github.com/mono/mono/pull/1726.
    -->
    <IncludeVbProjects>false</IncludeVbProjects>
  </PropertyGroup>

  <PropertyGroup>
    <!-- By default make all libraries to be AnyCPU but individual projects can override it if they need to -->
    <Platform>AnyCPU</Platform>
    <OutputType>Library</OutputType>
  </PropertyGroup>

  <!--
  Projects that have no OS-specific implementations just use Debug and Release for $(Configuration).
  Projects that do have OS-specific implementations use OS_Debug and OS_Release, for all OS's we support even
  if the code is the same between some OS's (so if you have some project that just calls POSIX APIs, we still have
  OSX_[Debug|Release] and Linux_[Debug|Release] configurations.  We do this so that we place all the output under
  a single binary folder and can have a similar experience between the command line and Visual Studio.
  -->

  <!--
  If Configuration is empty that means we are not being built in VS and so folks need to explicitly pass the different
  values for $(ConfigurationGroup), $(TargetGroup), or $(OSGroup) or accept the defaults for them.
  -->
  <PropertyGroup Condition="'$(Configuration)'==''">
    <ConfigurationGroup Condition="'$(ConfigurationGroup)'==''">Debug</ConfigurationGroup>
    <Configuration>$(ConfigurationGroup)</Configuration>
    <Configuration Condition="'$(TargetGroup)'!=''">$(TargetGroup)_$(Configuration)</Configuration>
    <Configuration Condition="'$(OSGroup)'!='' and '$(OSGroup)'!='AnyOS'">$(OSGroup)_$(Configuration)</Configuration>
  </PropertyGroup>

  <!--
  If Configuration is set then someone explicitly passed it in or we building from VS. In either case
  default $(ConfigurationGroup), $(TargetGroup), or $(OSGroup) from the Configuration if they aren't
  already explicitly set.
  -->
  <PropertyGroup Condition="'$(Configuration)'!=''">
    <ConfigurationGroup Condition="'$(ConfigurationGroup)'=='' and $(Configuration.EndsWith('Debug'))">Debug</ConfigurationGroup>
    <ConfigurationGroup Condition="'$(ConfigurationGroup)'=='' and $(Configuration.EndsWith('Release'))">Release</ConfigurationGroup>
    <ConfigurationGroup Condition="'$(ConfigurationGroup)'==''">Debug</ConfigurationGroup>

    <OSGroup Condition="'$(OSGroup)'=='' and $(Configuration.StartsWith('Windows'))">Windows_NT</OSGroup>
    <OSGroup Condition="'$(OSGroup)'=='' and $(Configuration.StartsWith('Linux'))">Linux</OSGroup>
    <OSGroup Condition="'$(OSGroup)'=='' and $(Configuration.StartsWith('OSX'))">OSX</OSGroup>
    <OSGroup Condition="'$(OSGroup)'=='' and $(Configuration.StartsWith('FreeBSD'))">FreeBSD</OSGroup>
    <OSGroup Condition="'$(OSGroup)'==''">AnyOS</OSGroup>

    <TargetGroup Condition="'$(TargetGroup)'=='' and $(Configuration.Contains('netcore50aot'))">netcore50aot</TargetGroup>
    <TargetGroup Condition="'$(TargetGroup)'=='' and $(Configuration.Contains('netcore50'))">netcore50</TargetGroup>
    <TargetGroup Condition="'$(TargetGroup)'=='' and $(Configuration.Contains('dnxcore50'))">dnxcore50</TargetGroup>
    <TargetGroup Condition="'$(TargetGroup)'=='' and $(Configuration.Contains('net462'))">net462</TargetGroup>
    <TargetGroup Condition="'$(TargetGroup)'=='' and $(Configuration.Contains('net461'))">net461</TargetGroup>
    <TargetGroup Condition="'$(TargetGroup)'=='' and $(Configuration.Contains('net46'))">net46</TargetGroup>
    <TargetGroup Condition="'$(TargetGroup)'=='' and $(Configuration.Contains('net45'))">net45</TargetGroup>
  </PropertyGroup>

  <!-- Set up Default symbol and optimization for Configuration -->
  <Choose>
    <When Condition="'$(ConfigurationGroup)'=='Debug'">
      <PropertyGroup>
        <DebugSymbols Condition="'$(DebugSymbols)' == ''">true</DebugSymbols>
        <Optimize Condition="'$(Optimize)' == ''">false</Optimize>
        <DebugType Condition="'$(DebugType)' == ''">full</DebugType>
        <DefineConstants>$(DefineConstants),DEBUG,TRACE</DefineConstants>
      </PropertyGroup>
    </When>
    <When Condition="'$(ConfigurationGroup)' == 'Release'">
      <PropertyGroup>
        <DebugSymbols Condition="'$(DebugSymbols)' == ''">true</DebugSymbols>
        <Optimize Condition="'$(Optimize)' == ''">true</Optimize>
        <DebugType Condition="'$(DebugType)' == ''">pdbonly</DebugType>
        <DefineConstants>$(DefineConstants),TRACE</DefineConstants>
      </PropertyGroup>
    </When>
    <Otherwise>
      <PropertyGroup>
        <ConfigurationErrorMsg>$(ConfigurationErrorMsg);Unknown ConfigurationGroup [$(ConfigurationGroup)] specificed in your project.</ConfigurationErrorMsg>
      </PropertyGroup>
    </Otherwise>
  </Choose>

  <!-- Setup properties per OSGroup -->
  <Choose>
    <When Condition="'$(OSGroup)'=='AnyOS'">
      <PropertyGroup>
      </PropertyGroup>
    </When>
    <When Condition="'$(OSGroup)'=='Windows_NT'">
      <PropertyGroup>
        <TargetsWindows>true</TargetsWindows>
        <TestNugetRuntimeId>win7-x64</TestNugetRuntimeId>
      </PropertyGroup>
    </When>
    <When Condition="'$(OSGroup)'=='Linux'">
      <PropertyGroup>
        <TargetsUnix>true</TargetsUnix>
        <TargetsLinux>true</TargetsLinux>
        <TestNugetRuntimeId>ubuntu.14.04-x64</TestNugetRuntimeId>
      </PropertyGroup>
    </When>
    <When Condition="'$(OSGroup)'=='OSX'">
      <PropertyGroup>
        <TargetsUnix>true</TargetsUnix>
        <TargetsOSX>true</TargetsOSX>
        <TestNugetRuntimeId>osx.10.10-x64</TestNugetRuntimeId>
      </PropertyGroup>
    </When>
    <When Condition="'$(OSGroup)'=='FreeBSD'">
      <PropertyGroup>
        <TargetsUnix>true</TargetsUnix>
        <TargetsFreeBSD>true</TargetsFreeBSD>
        <TestNugetRuntimeId>ubuntu.14.04-x64</TestNugetRuntimeId>
      </PropertyGroup>
    </When>
    <Otherwise>
      <PropertyGroup>
        <ConfigurationErrorMsg>$(ConfigurationErrorMsg);Unknown OSGroup [$(OSGroup)] specificed in your project.</ConfigurationErrorMsg>
      </PropertyGroup>
    </Otherwise>
  </Choose>

  <PropertyGroup>
    <TargetsUnknownUnix Condition="'$(TargetsUnix)' == 'true' AND '$(OSGroup)' != 'FreeBSD' AND '$(OSGroup)' != 'Linux' AND '$(OSGroup)' != 'OSX'">true</TargetsUnknownUnix>
  </PropertyGroup>

  <!-- Setup properties per TargetGroup -->
  <Choose>
    <When Condition="'$(TargetGroup)'==''">
      <PropertyGroup>
      </PropertyGroup>
    </When>
    <When Condition="'$(TargetGroup)'=='netcore50'">
      <PropertyGroup>
        <PackageTargetFramework>netcore50</PackageTargetFramework>
        <TargetingPackNugetPackageId>Microsoft.TargetingPack.Private.NetNative</TargetingPackNugetPackageId>
        <NuGetTargetMoniker>.NETCore,Version=v5.0</NuGetTargetMoniker>
      </PropertyGroup>
    </When>
    <When Condition="'$(TargetGroup)'=='netcore50aot'">
      <PropertyGroup>
        <PackageTargetFramework>netcore50</PackageTargetFramework>
        <PackageTargetRuntime>aot</PackageTargetRuntime>
        <TargetingPackNugetPackageId>Microsoft.TargetingPack.Private.NetNative</TargetingPackNugetPackageId>
        <NuGetTargetMoniker>.NETCore,Version=v5.0</NuGetTargetMoniker>
      </PropertyGroup>
    </When>
    <When Condition="'$(TargetGroup)'=='dnxcore50'">
      <PropertyGroup>
        <PackageTargetFramework>dnxcore50</PackageTargetFramework>
        <TargetingPackNugetPackageId>Microsoft.TargetingPack.Private.CoreCLR</TargetingPackNugetPackageId>
        <NuGetTargetMoniker>DNXCore,Version=v5.0</NuGetTargetMoniker>
      </PropertyGroup>
    </When>
    <When Condition="'$(TargetGroup)'=='net462'">
      <PropertyGroup>
        <PackageTargetFramework>net462</PackageTargetFramework>
        <TargetingPackNugetPackageId>Microsoft.TargetingPack.NETFramework.v4.6.2</TargetingPackNugetPackageId>
        <NuGetTargetMoniker>.NETFramework,Version=v4.6.2</NuGetTargetMoniker>
      </PropertyGroup>
    </When>
    <When Condition="'$(TargetGroup)'=='net461'">
      <PropertyGroup>
        <PackageTargetFramework>net461</PackageTargetFramework>
        <TargetingPackNugetPackageId>Microsoft.TargetingPack.NETFramework.v4.6.1</TargetingPackNugetPackageId>
        <NuGetTargetMoniker>.NETFramework,Version=v4.6.1</NuGetTargetMoniker>
      </PropertyGroup>
    </When>
    <When Condition="'$(TargetGroup)'=='net46'">
      <PropertyGroup>
        <PackageTargetFramework>net46</PackageTargetFramework>
        <TargetingPackNugetPackageId>Microsoft.TargetingPack.NETFramework.v4.6</TargetingPackNugetPackageId>
        <NuGetTargetMoniker>.NETFramework,Version=v4.6</NuGetTargetMoniker>
      </PropertyGroup>
    </When>
    <When Condition="'$(TargetGroup)'=='net45'">
      <PropertyGroup>
        <PackageTargetFramework>net45</PackageTargetFramework>
        <TargetingPackNugetPackageId>Microsoft.TargetingPack.NETFramework.v4.5</TargetingPackNugetPackageId>
        <NuGetTargetMoniker>.NETFramework,Version=v4.5</NuGetTargetMoniker>
      </PropertyGroup>
    </When>
    <Otherwise>
      <PropertyGroup>
        <ConfigurationErrorMsg>$(ConfigurationErrorMsg);Unknown TargetGroup [$(TargetGroup)] specificed in your project.</ConfigurationErrorMsg>
      </PropertyGroup>
    </Otherwise>
  </Choose>

  <!-- Provide defaults for ToolNugetRuntimeId -->
  <PropertyGroup Condition="'$(ToolNugetRuntimeId)'== ''">
    <ToolNugetRuntimeId Condition="'$(OsEnvironment)'=='Windows_NT'">win7-x64</ToolNugetRuntimeId>

    <!-- This is a bit of a hack because inside MSBuild we have no real concept of the host distro, so we'll assume
         that if you are building on not windows, your host OS is the same as your target.  If that's not
         the case, you'll have to provide your own ToolNugetRuntimeId, which is not the end of the world (build.sh will
         do this for you, for example). -->
    <ToolNugetRuntimeId Condition="'$(OsEnvironment)'=='Unix'">$(TestNugetRuntimeId)</ToolNugetRuntimeId>
  </PropertyGroup>

  <!-- Disable some standard properties for building our projects -->
  <PropertyGroup>
    <NoStdLib>true</NoStdLib>
    <NoExplicitReferenceToStdLib>true</NoExplicitReferenceToStdLib>
    <AddAdditionalExplicitAssemblyReferences>false</AddAdditionalExplicitAssemblyReferences>
    <GenerateTargetFrameworkAttribute>false</GenerateTargetFrameworkAttribute>
  </PropertyGroup>

  <!-- Set up handling of build warnings -->
  <PropertyGroup>
    <WarningLevel>4</WarningLevel>
    <TreatWarningsAsErrors>true</TreatWarningsAsErrors>
  </PropertyGroup>

  <!-- Temporary until build/CI system is upgraded to C# 6: disable C# 6 features -->
  <PropertyGroup Condition="'$(MSBuildProjectExtension)' == '.csproj' OR '$(Language)' == 'C#'">
    <LangVersion>5</LangVersion>
  </PropertyGroup>

  <!-- Set up some common paths -->
  <PropertyGroup>
    <CommonPath>$(SourceDir)Common/src</CommonPath>
    <CommonTestPath>$(SourceDir)Common/tests</CommonTestPath>
  </PropertyGroup>

  <!-- Set up the default output and intermediate paths -->
  <PropertyGroup>
    <OSPlatformConfig>$(OSGroup).$(Platform).$(ConfigurationGroup)</OSPlatformConfig>
    <TargetOutputRelPath Condition="'$(TargetGroup)'!=''">$(TargetGroup)/</TargetOutputRelPath>

    <BaseOutputPath Condition="'$(BaseOutputPath)'==''">$(BinDir)</BaseOutputPath>
    <OutputPath Condition="'$(OutputPath)'==''">$(BaseOutputPath)$(OSPlatformConfig)/$(MSBuildProjectName)/$(TargetOutputRelPath)</OutputPath>

    <BaseIntermediateOutputPath Condition="'$(BaseIntermediateOutputPath)'==''">$(ObjDir)</BaseIntermediateOutputPath>
    <IntermediateOutputRootPath Condition="'$(IntermediateOutputRootPath)' == ''">$(BaseIntermediateOutputPath)$(OSPlatformConfig)/</IntermediateOutputRootPath>
    <IntermediateOutputPath Condition="'$(IntermediateOutputPath)' == ''">$(IntermediateOutputRootPath)$(MSBuildProjectName)/$(TargetOutputRelPath)</IntermediateOutputPath>

    <TestPath Condition="'$(TestPath)'==''">$(TestWorkingDir)$(OSPlatformConfig)/$(MSBuildProjectName)/</TestPath>

    <PackagesBasePath Condition="'$(PackagesBasePath)'==''">$(BinDir)$(OSPlatformConfig)</PackagesBasePath>
  </PropertyGroup>

  <PropertyGroup>
    <!-- Don't run tests if we're building another platform's binaries on Windows -->
    <SkipTests Condition="'$(SkipTests)'=='' and ('$(OsEnvironment)'=='Windows_NT' and '$(TargetsWindows)'!='true' and '$(OSGroup)'!='AnyOS')">true</SkipTests>
  </PropertyGroup>

  <Import Project="$(RoslynPropsFile)" Condition="'$(OsEnvironment)'=='Unix' and Exists('$(RoslynPropsFile)')" />

</Project><|MERGE_RESOLUTION|>--- conflicted
+++ resolved
@@ -101,17 +101,6 @@
   <ItemGroup>
     <DnuRestoreDir Include="$(MSBuildProjectDirectory)/src" />
     <DnuRestoreDir Include="$(ToolsDir)" />
-<<<<<<< HEAD
-    <!-- workaround to address issue where DNX won't recurse directories under a project.json
-         https://github.com/aspnet/dnx/commit/0dda8bf86863364cc20421f1af7494f1b2a3256f -->
-    <DnuRestoreDir Include="$(MSBuildProjectDirectory)/pkg/**/project.json" />
-    <DnuRestoreDir Include="$(MSBuildProjectDirectory)/src/*/src/**/project.json" />
-    <DnuRestoreDir Include="$(MSBuildProjectDirectory)/src/*/ref/*/project.json" />
-    <DnuRestoreDir Include="$(MSBuildProjectDirectory)/src/*/tests/*/project.json" />
-    <DnuRestoreDir Include="$(MSBuildProjectDirectory)/src/*/*/netcore50aot/project.json" />
-    <DnuRestoreDir Include="$(MSBuildProjectDirectory)/src/Common/tests/**/project.json" />
-=======
->>>>>>> 1bc77b78
   </ItemGroup>
 
   <PropertyGroup>
