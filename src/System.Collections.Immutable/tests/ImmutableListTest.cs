// Copyright (c) Microsoft. All rights reserved.
// Licensed under the MIT license. See LICENSE file in the project root for full license information.

using System.Collections.Generic;
using System.Linq;
using Xunit;

namespace System.Collections.Immutable.Test
{
    public class ImmutableListTest : ImmutableListTestBase
    {
        private enum Operation
        {
            Add,
            AddRange,
            Insert,
            InsertRange,
            RemoveAt,
            RemoveRange,
            Last,
        }

        [Fact]
        public void RandomOperationsTest()
        {
            int operationCount = this.RandomOperationsCount;
            var expected = new List<int>();
            var actual = ImmutableList<int>.Empty;

            int seed = (int)DateTime.Now.Ticks;
            Console.WriteLine("Using random seed {0}", seed);
            var random = new Random(seed);

            for (int iOp = 0; iOp < operationCount; iOp++)
            {
                switch ((Operation)random.Next((int)Operation.Last))
                {
                    case Operation.Add:
                        int value = random.Next();
                        Console.WriteLine("Adding \"{0}\" to the list.", value);
                        expected.Add(value);
                        actual = actual.Add(value);
                        VerifyBalanced(actual);
                        break;
                    case Operation.AddRange:
                        int inputLength = random.Next(100);
                        int[] values = Enumerable.Range(0, inputLength).Select(i => random.Next()).ToArray();
                        Console.WriteLine("Adding {0} elements to the list.", inputLength);
                        expected.AddRange(values);
                        actual = actual.AddRange(values);
                        VerifyBalanced(actual);
                        break;
                    case Operation.Insert:
                        int position = random.Next(expected.Count + 1);
                        value = random.Next();
                        Console.WriteLine("Adding \"{0}\" to position {1} in the list.", value, position);
                        expected.Insert(position, value);
                        actual = actual.Insert(position, value);
                        VerifyBalanced(actual);
                        break;
                    case Operation.InsertRange:
                        inputLength = random.Next(100);
                        values = Enumerable.Range(0, inputLength).Select(i => random.Next()).ToArray();
                        position = random.Next(expected.Count + 1);
                        Console.WriteLine("Adding {0} elements to position {1} in the list.", inputLength, position);
                        expected.InsertRange(position, values);
                        actual = actual.InsertRange(position, values);
                        VerifyBalanced(actual);
                        break;
                    case Operation.RemoveAt:
                        if (expected.Count > 0)
                        {
                            position = random.Next(expected.Count);
                            Console.WriteLine("Removing element at position {0} from the list.", position);
                            expected.RemoveAt(position);
                            actual = actual.RemoveAt(position);
                            VerifyBalanced(actual);
                        }

                        break;
                    case Operation.RemoveRange:
                        position = random.Next(expected.Count);
                        inputLength = random.Next(expected.Count - position);
                        Console.WriteLine("Removing {0} elements starting at position {1} from the list.", inputLength, position);
                        expected.RemoveRange(position, inputLength);
                        actual = actual.RemoveRange(position, inputLength);
                        VerifyBalanced(actual);
                        break;
                }

                Assert.Equal<int>(expected, actual);
            }
        }

        [Fact]
        public void EmptyTest()
        {
            var empty = ImmutableList<GenericParameterHelper>.Empty;
            Assert.Same(empty, ImmutableList<GenericParameterHelper>.Empty);
            Assert.Same(empty, empty.Clear());
            Assert.Same(empty, ((IImmutableList<GenericParameterHelper>)empty).Clear());
            Assert.True(empty.IsEmpty);
            Assert.Equal(0, empty.Count);
            Assert.Equal(-1, empty.IndexOf(new GenericParameterHelper()));
            Assert.Equal(-1, empty.IndexOf(null));
        }

        [Fact]
        public void GetHashCodeVariesByInstance()
        {
            Assert.NotEqual(ImmutableList.Create<int>().GetHashCode(), ImmutableList.Create(5).GetHashCode());
        }

        [Fact]
        public void AddAndIndexerTest()
        {
            var list = ImmutableList<int>.Empty;
            for (int i = 1; i <= 10; i++)
            {
                list = list.Add(i * 10);
                Assert.False(list.IsEmpty);
                Assert.Equal(i, list.Count);
            }

            for (int i = 1; i <= 10; i++)
            {
                Assert.Equal(i * 10, list[i - 1]);
            }

            var bulkList = ImmutableList<int>.Empty.AddRange(Enumerable.Range(1, 10).Select(i => i * 10));
            Assert.Equal<int>(list.ToArray(), bulkList.ToArray());
        }

        [Fact]
        public void AddRangeTest()
        {
            var list = ImmutableList<int>.Empty;
            list = list.AddRange(new[] { 1, 2, 3 });
            list = list.AddRange(Enumerable.Range(4, 2));
            list = list.AddRange(ImmutableList<int>.Empty.AddRange(new[] { 6, 7, 8 }));
            list = list.AddRange(new int[0]);
            list = list.AddRange(ImmutableList<int>.Empty.AddRange(Enumerable.Range(9, 1000)));
            Assert.Equal(Enumerable.Range(1, 1008), list);
        }

        [Fact]
        public void AddRangeOptimizationsTest()
        {
            // All these optimizations are tested based on filling an empty list.
            var emptyList = ImmutableList.Create<string>();

            // Adding an empty list to an empty list should yield the original list.
            Assert.Same(emptyList, emptyList.AddRange(new string[0]));

            // Adding a non-empty immutable list to an empty one should return the added list.
            var nonEmptyListDefaultComparer = ImmutableList.Create("5");
            Assert.Same(nonEmptyListDefaultComparer, emptyList.AddRange(nonEmptyListDefaultComparer));

            // Adding a Builder instance to an empty list should be seen through.
            var builderOfNonEmptyListDefaultComparer = nonEmptyListDefaultComparer.ToBuilder();
            Assert.Same(nonEmptyListDefaultComparer, emptyList.AddRange(builderOfNonEmptyListDefaultComparer));
        }

        [Fact]
        public void AddRangeBalanceTest()
        {
            int randSeed = (int)DateTime.Now.Ticks;
            Console.WriteLine("Random seed: {0}", randSeed);
            var random = new Random(randSeed);

            int expectedTotalSize = 0;

            var list = ImmutableList<int>.Empty;

            // Add some small batches, verifying balance after each
            for (int i = 0; i < 128; i++)
            {
<<<<<<< HEAD
                int batchSize = random.Next(32);
                Console.WriteLine("Adding {0} elements to the list", batchSize);
                list = list.AddRange(Enumerable.Range(expectedTotalSize+1, batchSize));
                VerifyBalanced(list);
                expectedTotalSize += batchSize;
            }

            // Add a single large batch to the end
            int largeBatchSize = random.Next(32768) + 32768;
            Console.WriteLine("Adding {0} elements to the list", largeBatchSize);
            list = list.AddRange(Enumerable.Range(expectedTotalSize + 1, largeBatchSize));
            VerifyBalanced(list);
            expectedTotalSize += largeBatchSize;

            Assert.Equal(Enumerable.Range(1, expectedTotalSize), list);
=======
                list = list.AddRange(Enumerable.Range(batchSize * i + 1, batchSize));
                list.Root.VerifyBalanced();
            }

            // Add a single large batch to the end
            list = list.AddRange(Enumerable.Range(4097, 61440));
            Assert.Equal(Enumerable.Range(1, 65536), list);

            list.Root.VerifyBalanced();
>>>>>>> 83e5448c

            // The following is not guaranteed by AVL trees but has not failed
            // for any iterations of this test so far
            // Ensure that tree height is no more than 1 from optimal
            var root = list.Root as IBinaryTree<int>;

            var optimalHeight = Math.Ceiling(Math.Log(root.Count, 2));

            Console.WriteLine("Tree depth is {0}, optimal is {1}", root.Height, optimalHeight);
            Assert.InRange(root.Height, optimalHeight, optimalHeight + 1);
        }

        [Fact]
        public void InsertRangeRandomBalanceTest()
        {
            int randSeed = (int)DateTime.Now.Ticks;
            Console.WriteLine("Random seed: {0}", randSeed);
            var random = new Random(randSeed);

            var immutableList = ImmutableList.CreateBuilder<int>();
            var list = new List<int>();

            const int maxBatchSize = 32;
<<<<<<< HEAD
=======
            int valueCounter = 0;
>>>>>>> 83e5448c
            for (int i = 0; i < 24; i++)
            {
                int startPosition = random.Next(list.Count + 1);
                int length = random.Next(maxBatchSize + 1);
                int[] values = new int[length];
                for (int j = 0; j < length; j++)
                {
<<<<<<< HEAD
                    values[j] = random.Next();
=======
                    values[j] = ++valueCounter;
>>>>>>> 83e5448c
                }

                immutableList.InsertRange(startPosition, values);
                list.InsertRange(startPosition, values);
<<<<<<< HEAD
                VerifyBalanced(immutableList.Root);
            }

            Assert.Equal(list, immutableList);

            /* We don't actually have this guarantee for AVL trees
               An example where the following assertion fails is with randSeed = -69928973;
            // Ensure that tree height is no more than 1 from optimal
            var root = immutableList.Root as IBinaryTree<int>;

            var optimalHeight = Math.Ceiling(Math.Log(root.Count, 2));

            Console.WriteLine("Tree depth is {0}, optimal is {1}", root.Height, optimalHeight);
            Assert.InRange(root.Height, optimalHeight, optimalHeight + 1);
            */
=======

                Assert.Equal(list, immutableList);
                immutableList.Root.VerifyBalanced();
            }

            immutableList.Root.VerifyHeightIsWithinTolerance();
>>>>>>> 83e5448c
        }

        [Fact]
        public void InsertTest()
        {
            var list = ImmutableList<int>.Empty;
            Assert.Throws<ArgumentOutOfRangeException>(() => list.Insert(1, 5));
            Assert.Throws<ArgumentOutOfRangeException>(() => list.Insert(-1, 5));

            list = list.Insert(0, 10);
            list = list.Insert(1, 20);
            list = list.Insert(2, 30);

            list = list.Insert(2, 25);
            list = list.Insert(1, 15);
            list = list.Insert(0, 5);

            Assert.Equal(6, list.Count);
            var expectedList = new[] { 5, 10, 15, 20, 25, 30 };
            var actualList = list.ToArray();
            Assert.Equal<int>(expectedList, actualList);

            Assert.Throws<ArgumentOutOfRangeException>(() => list.Insert(7, 5));
            Assert.Throws<ArgumentOutOfRangeException>(() => list.Insert(-1, 5));
        }

        [Fact]
        public void InsertBalanceTest()
        {
            var list = ImmutableList.Create(1);

            list = list.Insert(0, 2);
            list = list.Insert(1, 3);

            VerifyBalanced(list);
        }

        [Fact]
        public void InsertRangeTest()
        {
            var list = ImmutableList<int>.Empty;
            Assert.Throws<ArgumentOutOfRangeException>(() => list.InsertRange(1, new[] { 1 }));
            Assert.Throws<ArgumentOutOfRangeException>(() => list.InsertRange(-1, new[] { 1 }));

            list = list.InsertRange(0, new[] { 1, 4, 5 });
            list = list.InsertRange(1, new[] { 2, 3 });
            list = list.InsertRange(2, new int[0]);
            Assert.Equal(Enumerable.Range(1, 5), list);

            Assert.Throws<ArgumentOutOfRangeException>(() => list.InsertRange(6, new[] { 1 }));
            Assert.Throws<ArgumentOutOfRangeException>(() => list.InsertRange(-1, new[] { 1 }));
        }

        [Fact]
        public void InsertRangeImmutableTest()
        {
            var list = ImmutableList<int>.Empty;
            var nonEmptyList = ImmutableList.Create(1);
            Assert.Throws<ArgumentOutOfRangeException>(() => list.InsertRange(1, nonEmptyList));
            Assert.Throws<ArgumentOutOfRangeException>(() => list.InsertRange(-1, nonEmptyList));

            list = list.InsertRange(0, ImmutableList.Create(1, 104, 105));
            list = list.InsertRange(1, ImmutableList.Create(2, 3));
            list = list.InsertRange(2, ImmutableList<int>.Empty);
            list = list.InsertRange(3, ImmutableList<int>.Empty.InsertRange(0, Enumerable.Range(4, 100)));
            Assert.Equal(Enumerable.Range(1, 105), list);

            Assert.Throws<ArgumentOutOfRangeException>(() => list.InsertRange(106, nonEmptyList));
            Assert.Throws<ArgumentOutOfRangeException>(() => list.InsertRange(-1, nonEmptyList));
        }

        [Fact]
        public void NullHandlingTest()
        {
            var list = ImmutableList<GenericParameterHelper>.Empty;
            Assert.False(list.Contains(null));
            Assert.Equal(-1, list.IndexOf(null));

            list = list.Add((GenericParameterHelper)null);
            Assert.Equal(1, list.Count);
            Assert.Null(list[0]);
            Assert.True(list.Contains(null));
            Assert.Equal(0, list.IndexOf(null));

            list = list.Remove((GenericParameterHelper)null);
            Assert.Equal(0, list.Count);
            Assert.True(list.IsEmpty);
            Assert.False(list.Contains(null));
            Assert.Equal(-1, list.IndexOf(null));
        }

        [Fact]
        public void RemoveTest()
        {
            ImmutableList<int> list = ImmutableList<int>.Empty;
            for (int i = 1; i <= 10; i++)
            {
                list = list.Add(i * 10);
            }

            list = list.Remove(30);
            Assert.Equal(9, list.Count);
            Assert.False(list.Contains(30));

            list = list.Remove(100);
            Assert.Equal(8, list.Count);
            Assert.False(list.Contains(100));

            list = list.Remove(10);
            Assert.Equal(7, list.Count);
            Assert.False(list.Contains(10));

            var removeList = new int[] { 20, 70 };
            list = list.RemoveAll(removeList.Contains);
            Assert.Equal(5, list.Count);
            Assert.False(list.Contains(20));
            Assert.False(list.Contains(70));

            IImmutableList<int> list2 = ImmutableList<int>.Empty;
            for (int i = 1; i <= 10; i++)
            {
                list2 = list2.Add(i * 10);
            }

            list2 = list2.Remove(30);
            Assert.Equal(9, list2.Count);
            Assert.False(list2.Contains(30));

            list2 = list2.Remove(100);
            Assert.Equal(8, list2.Count);
            Assert.False(list2.Contains(100));

            list2 = list2.Remove(10);
            Assert.Equal(7, list2.Count);
            Assert.False(list2.Contains(10));

            list2 = list2.RemoveAll(removeList.Contains);
            Assert.Equal(5, list2.Count);
            Assert.False(list2.Contains(20));
            Assert.False(list2.Contains(70));
        }

        [Fact]
        public void RemoveNonExistentKeepsReference()
        {
            var list = ImmutableList<int>.Empty;
            Assert.Same(list, list.Remove(3));
        }

        [Fact]
        public void RemoveAtTest()
        {
            var list = ImmutableList<int>.Empty;
            Assert.Throws<ArgumentOutOfRangeException>(() => list.RemoveAt(0));
            Assert.Throws<ArgumentOutOfRangeException>(() => list.RemoveAt(-1));
            Assert.Throws<ArgumentOutOfRangeException>(() => list.RemoveAt(1));

            for (int i = 1; i <= 10; i++)
            {
                list = list.Add(i * 10);
            }

            list = list.RemoveAt(2);
            Assert.Equal(9, list.Count);
            Assert.False(list.Contains(30));

            list = list.RemoveAt(8);
            Assert.Equal(8, list.Count);
            Assert.False(list.Contains(100));

            list = list.RemoveAt(0);
            Assert.Equal(7, list.Count);
            Assert.False(list.Contains(10));
        }

        [Fact]
        public void IndexOfAndContainsTest()
        {
            var expectedList = new List<string>(new[] { "Microsoft", "Windows", "Bing", "Visual Studio", "Comics", "Computers", "Laptops" });

            var list = ImmutableList<string>.Empty;
            foreach (string newElement in expectedList)
            {
                Assert.False(list.Contains(newElement));
                list = list.Add(newElement);
                Assert.True(list.Contains(newElement));
                Assert.Equal(expectedList.IndexOf(newElement), list.IndexOf(newElement));
                Assert.Equal(expectedList.IndexOf(newElement), list.IndexOf(newElement.ToUpperInvariant(), StringComparer.OrdinalIgnoreCase));
                Assert.Equal(-1, list.IndexOf(newElement.ToUpperInvariant()));

                foreach (string existingElement in expectedList.TakeWhile(v => v != newElement))
                {
                    Assert.True(list.Contains(existingElement));
                    Assert.Equal(expectedList.IndexOf(existingElement), list.IndexOf(existingElement));
                    Assert.Equal(expectedList.IndexOf(existingElement), list.IndexOf(existingElement.ToUpperInvariant(), StringComparer.OrdinalIgnoreCase));
                    Assert.Equal(-1, list.IndexOf(existingElement.ToUpperInvariant()));
                }
            }
        }

        [Fact]
        public void Indexer()
        {
            var list = ImmutableList.CreateRange(Enumerable.Range(1, 3));
            Assert.Equal(1, list[0]);
            Assert.Equal(2, list[1]);
            Assert.Equal(3, list[2]);

            Assert.Throws<ArgumentOutOfRangeException>(() => list[3]);
            Assert.Throws<ArgumentOutOfRangeException>(() => list[-1]);

            Assert.Equal(3, ((IList)list)[2]);
            Assert.Equal(3, ((IList<int>)list)[2]);
        }

        [Fact]
        public void IndexOf()
        {
            IndexOfTests.IndexOfTest(
                seq => ImmutableList.CreateRange(seq),
                (b, v) => b.IndexOf(v),
                (b, v, i) => b.IndexOf(v, i),
                (b, v, i, c) => b.IndexOf(v, i, c),
                (b, v, i, c, eq) => b.IndexOf(v, i, c, eq));
            IndexOfTests.IndexOfTest(
                seq => (IImmutableList<int>)ImmutableList.CreateRange(seq),
                (b, v) => b.IndexOf(v),
                (b, v, i) => b.IndexOf(v, i),
                (b, v, i, c) => b.IndexOf(v, i, c),
                (b, v, i, c, eq) => b.IndexOf(v, i, c, eq));
        }

        [Fact]
        public void LastIndexOf()
        {
            IndexOfTests.LastIndexOfTest(
                seq => ImmutableList.CreateRange(seq),
                (b, v) => b.LastIndexOf(v),
                (b, v, eq) => b.LastIndexOf(v, eq),
                (b, v, i) => b.LastIndexOf(v, i),
                (b, v, i, c) => b.LastIndexOf(v, i, c),
                (b, v, i, c, eq) => b.LastIndexOf(v, i, c, eq));
            IndexOfTests.LastIndexOfTest(
                seq => (IImmutableList<int>)ImmutableList.CreateRange(seq),
                (b, v) => b.LastIndexOf(v),
                (b, v, eq) => b.LastIndexOf(v, eq),
                (b, v, i) => b.LastIndexOf(v, i),
                (b, v, i, c) => b.LastIndexOf(v, i, c),
                (b, v, i, c, eq) => b.LastIndexOf(v, i, c, eq));
        }

        [Fact]
        public void ReplaceTest()
        {
            // Verify replace at beginning, middle, and end.
            var list = ImmutableList<int>.Empty.Add(3).Add(5).Add(8);
            Assert.Equal<int>(new[] { 4, 5, 8 }, list.Replace(3, 4));
            Assert.Equal<int>(new[] { 3, 6, 8 }, list.Replace(5, 6));
            Assert.Equal<int>(new[] { 3, 5, 9 }, list.Replace(8, 9));
            Assert.Equal<int>(new[] { 4, 5, 8 }, ((IImmutableList<int>)list).Replace(3, 4));
            Assert.Equal<int>(new[] { 3, 6, 8 }, ((IImmutableList<int>)list).Replace(5, 6));
            Assert.Equal<int>(new[] { 3, 5, 9 }, ((IImmutableList<int>)list).Replace(8, 9));

            // Verify replacement of first element when there are duplicates.
            list = ImmutableList<int>.Empty.Add(3).Add(3).Add(5);
            Assert.Equal<int>(new[] { 4, 3, 5 }, list.Replace(3, 4));
            Assert.Equal<int>(new[] { 4, 4, 5 }, list.Replace(3, 4).Replace(3, 4));
            Assert.Equal<int>(new[] { 4, 3, 5 }, ((IImmutableList<int>)list).Replace(3, 4));
            Assert.Equal<int>(new[] { 4, 4, 5 }, ((IImmutableList<int>)list).Replace(3, 4).Replace(3, 4));
        }

        [Fact]
        public void ReplaceWithEqualityComparerTest()
        {
            var list = ImmutableList.Create(new Person { Name = "Andrew", Age = 20 });
            var newAge = new Person { Name = "Andrew", Age = 21 };
            var updatedList = list.Replace(newAge, newAge, new NameOnlyEqualityComparer());
            Assert.Equal(newAge.Age, updatedList[0].Age);
        }

        [Fact]
        public void ReplaceMissingThrowsTest()
        {
            Assert.Throws<ArgumentException>(() => ImmutableList<int>.Empty.Replace(5, 3));
        }

        [Fact]
        public void EqualsTest()
        {
            Assert.False(ImmutableList<int>.Empty.Equals(null));
            Assert.False(ImmutableList<int>.Empty.Equals("hi"));
            Assert.True(ImmutableList<int>.Empty.Equals(ImmutableList<int>.Empty));
            Assert.False(ImmutableList<int>.Empty.Add(3).Equals(ImmutableList<int>.Empty.Add(3)));
        }

        [Fact]
        public void Create()
        {
            var comparer = StringComparer.OrdinalIgnoreCase;

            ImmutableList<string> list = ImmutableList.Create<string>();
            Assert.Equal(0, list.Count);

            list = ImmutableList.Create("a");
            Assert.Equal(1, list.Count);

            list = ImmutableList.Create("a", "b");
            Assert.Equal(2, list.Count);

            list = ImmutableList.CreateRange((IEnumerable<string>)new[] { "a", "b" });
            Assert.Equal(2, list.Count);
        }

        [Fact]
        public void ToImmutableList()
        {
            ImmutableList<string> list = new[] { "a", "b" }.ToImmutableList();
            Assert.Equal(2, list.Count);

            list = new[] { "a", "b" }.ToImmutableList();
            Assert.Equal(2, list.Count);
        }

        [Fact]
        public void ToImmutableListOfSameType()
        {
            var list = ImmutableList.Create("a");
            Assert.Same(list, list.ToImmutableList());
        }

        [Fact]
        public void RemoveAllNullTest()
        {
            Assert.Throws<ArgumentNullException>(() => ImmutableList<int>.Empty.RemoveAll(null));
        }

        [Fact]
        public void RemoveRangeArrayTest()
        {
            var list = ImmutableList.Create(1, 2, 3);
            Assert.Throws<ArgumentOutOfRangeException>(() => list.RemoveRange(-1, 0));
            Assert.Throws<ArgumentOutOfRangeException>(() => list.RemoveRange(0, -1));
            Assert.Throws<ArgumentOutOfRangeException>(() => list.RemoveRange(4, 0));
            Assert.Throws<ArgumentOutOfRangeException>(() => list.RemoveRange(0, 4));
            Assert.Throws<ArgumentOutOfRangeException>(() => list.RemoveRange(2, 2));
            list.RemoveRange(3, 0);
            Assert.Equal(3, list.Count);
        }

        [Fact]
        public void RemoveRangeEnumerableTest()
        {
            var list = ImmutableList.Create(1, 2, 3);
            Assert.Throws<ArgumentNullException>(() => list.RemoveRange(null));

            ImmutableList<int> removed2 = list.RemoveRange(new[] { 2 });
            Assert.Equal(2, removed2.Count);
            Assert.Equal(new[] { 1, 3 }, removed2);

            ImmutableList<int> removed13 = list.RemoveRange(new[] { 1, 3, 5 });
            Assert.Equal(1, removed13.Count);
            Assert.Equal(new[] { 2 }, removed13);
            Assert.Equal(new[] { 2 }, ((IImmutableList<int>)list).RemoveRange(new[] { 1, 3, 5 }));

            Assert.Same(list, list.RemoveRange(new[] { 5 }));
            Assert.Same(ImmutableList.Create<int>(), ImmutableList.Create<int>().RemoveRange(new[] { 1 }));

            var listWithDuplicates = ImmutableList.Create(1, 2, 2, 3);
            Assert.Equal(new[] { 1, 2, 3 }, listWithDuplicates.RemoveRange(new[] { 2 }));
            Assert.Equal(new[] { 1, 3 }, listWithDuplicates.RemoveRange(new[] { 2, 2 }));

            Assert.Throws<ArgumentNullException>(() => ((IImmutableList<int>)ImmutableList.Create(1, 2, 3)).RemoveRange(null));
            Assert.Equal(new[] { 1, 3 }, ((IImmutableList<int>)ImmutableList.Create(1, 2, 3)).RemoveRange(new[] { 2 }));
        }

        [Fact]
        public void EnumeratorTest()
        {
            var list = ImmutableList.Create("a");
            var enumerator = list.GetEnumerator();
            Assert.Throws<InvalidOperationException>(() => enumerator.Current);
            Assert.True(enumerator.MoveNext());
            Assert.Equal("a", enumerator.Current);
            Assert.False(enumerator.MoveNext());
            Assert.Throws<InvalidOperationException>(() => enumerator.Current);

            enumerator.Reset();
            Assert.Throws<InvalidOperationException>(() => enumerator.Current);
            Assert.True(enumerator.MoveNext());
            Assert.Equal("a", enumerator.Current);
            Assert.False(enumerator.MoveNext());
            Assert.Throws<InvalidOperationException>(() => enumerator.Current);

            enumerator.Dispose();
            Assert.Throws<ObjectDisposedException>(() => enumerator.Reset());
        }

        [Fact]
        public void EnumeratorRecyclingMisuse()
        {
            var collection = ImmutableList.Create(1);
            var enumerator = collection.GetEnumerator();
            var enumeratorCopy = enumerator;
            Assert.True(enumerator.MoveNext());
            enumerator.Dispose();
            Assert.Throws<ObjectDisposedException>(() => enumerator.MoveNext());
            Assert.Throws<ObjectDisposedException>(() => enumerator.Reset());
            Assert.Throws<ObjectDisposedException>(() => enumerator.Current);
            Assert.Throws<ObjectDisposedException>(() => enumeratorCopy.MoveNext());
            Assert.Throws<ObjectDisposedException>(() => enumeratorCopy.Reset());
            Assert.Throws<ObjectDisposedException>(() => enumeratorCopy.Current);
            enumerator.Dispose(); // double-disposal should not throw
            enumeratorCopy.Dispose();

            // We expect that acquiring a new enumerator will use the same underlying Stack<T> object,
            // but that it will not throw exceptions for the new enumerator.
            enumerator = collection.GetEnumerator();
            Assert.True(enumerator.MoveNext());
            Assert.Equal(collection[0], enumerator.Current);
            enumerator.Dispose();
        }

        [Fact]
        public void ReverseTest2()
        {
            var emptyList = ImmutableList.Create<int>();
            Assert.Same(emptyList, emptyList.Reverse());

            var populatedList = ImmutableList.Create(3, 2, 1);
            Assert.Equal(Enumerable.Range(1, 3), populatedList.Reverse());
        }

        [Fact]
        public void SetItem()
        {
            var emptyList = ImmutableList.Create<int>();
            Assert.Throws<ArgumentOutOfRangeException>(() => emptyList[-1]);
            Assert.Throws<ArgumentOutOfRangeException>(() => emptyList[0]);
            Assert.Throws<ArgumentOutOfRangeException>(() => emptyList[1]);

            var listOfOne = emptyList.Add(5);
            Assert.Throws<ArgumentOutOfRangeException>(() => listOfOne[-1]);
            Assert.Equal(5, listOfOne[0]);
            Assert.Throws<ArgumentOutOfRangeException>(() => listOfOne[1]);
        }

        [Fact]
        public void IsSynchronized()
        {
            ICollection collection = ImmutableList.Create<int>();
            Assert.True(collection.IsSynchronized);
        }

        [Fact]
        public void IListIsReadOnly()
        {
            IList list = ImmutableList.Create<int>();
            Assert.True(list.IsReadOnly);
            Assert.True(list.IsFixedSize);
            Assert.Throws<NotSupportedException>(() => list.Add(1));
            Assert.Throws<NotSupportedException>(() => list.Clear());
            Assert.Throws<NotSupportedException>(() => list.Insert(0, 1));
            Assert.Throws<NotSupportedException>(() => list.Remove(1));
            Assert.Throws<NotSupportedException>(() => list.RemoveAt(0));
            Assert.Throws<NotSupportedException>(() => list[0] = 1);
        }

        [Fact]
        public void IListOfTIsReadOnly()
        {
            IList<int> list = ImmutableList.Create<int>();
            Assert.True(list.IsReadOnly);
            Assert.Throws<NotSupportedException>(() => list.Add(1));
            Assert.Throws<NotSupportedException>(() => list.Clear());
            Assert.Throws<NotSupportedException>(() => list.Insert(0, 1));
            Assert.Throws<NotSupportedException>(() => list.Remove(1));
            Assert.Throws<NotSupportedException>(() => list.RemoveAt(0));
            Assert.Throws<NotSupportedException>(() => list[0] = 1);
        }

        protected override IEnumerable<T> GetEnumerableOf<T>(params T[] contents)
        {
            return ImmutableList<T>.Empty.AddRange(contents);
        }

        protected override void RemoveAllTestHelper<T>(ImmutableList<T> list, Predicate<T> test)
        {
            var expected = list.ToList();
            expected.RemoveAll(test);
            var actual = list.RemoveAll(test);
            Assert.Equal<T>(expected, actual.ToList());
        }

        protected override void ReverseTestHelper<T>(ImmutableList<T> list, int index, int count)
        {
            var expected = list.ToList();
            expected.Reverse(index, count);
            var actual = list.Reverse(index, count);
            Assert.Equal<T>(expected, actual.ToList());
        }

        protected override List<T> SortTestHelper<T>(ImmutableList<T> list)
        {
            return list.Sort().ToList();
        }

        protected override List<T> SortTestHelper<T>(ImmutableList<T> list, Comparison<T> comparison)
        {
            return list.Sort(comparison).ToList();
        }

        protected override List<T> SortTestHelper<T>(ImmutableList<T> list, IComparer<T> comparer)
        {
            return list.Sort(comparer).ToList();
        }

        protected override List<T> SortTestHelper<T>(ImmutableList<T> list, int index, int count, IComparer<T> comparer)
        {
            return list.Sort(index, count, comparer).ToList();
        }

        internal override IImmutableListQueries<T> GetListQuery<T>(ImmutableList<T> list)
        {
            return list;
        }

        private static void VerifyBalanced<T>(ImmutableList<T> tree)
<<<<<<< HEAD
        {
            VerifyBalanced(tree.Root);
        }

        private static void VerifyBalanced<T>(IBinaryTree<T> node)
=======
>>>>>>> 83e5448c
        {
            tree.Root.VerifyBalanced();
        }

        private struct Person
        {
            public string Name { get; set; }
            public int Age { get; set; }
        }

        private class NameOnlyEqualityComparer : IEqualityComparer<Person>
        {
            public bool Equals(Person x, Person y)
            {
                return x.Name == y.Name;
            }

            public int GetHashCode(Person obj)
            {
                return obj.Name.GetHashCode();
            }
        }
    }
}<|MERGE_RESOLUTION|>--- conflicted
+++ resolved
@@ -175,7 +175,6 @@
             // Add some small batches, verifying balance after each
             for (int i = 0; i < 128; i++)
             {
-<<<<<<< HEAD
                 int batchSize = random.Next(32);
                 Console.WriteLine("Adding {0} elements to the list", batchSize);
                 list = list.AddRange(Enumerable.Range(expectedTotalSize+1, batchSize));
@@ -191,17 +190,6 @@
             expectedTotalSize += largeBatchSize;
 
             Assert.Equal(Enumerable.Range(1, expectedTotalSize), list);
-=======
-                list = list.AddRange(Enumerable.Range(batchSize * i + 1, batchSize));
-                list.Root.VerifyBalanced();
-            }
-
-            // Add a single large batch to the end
-            list = list.AddRange(Enumerable.Range(4097, 61440));
-            Assert.Equal(Enumerable.Range(1, 65536), list);
-
-            list.Root.VerifyBalanced();
->>>>>>> 83e5448c
 
             // The following is not guaranteed by AVL trees but has not failed
             // for any iterations of this test so far
@@ -225,10 +213,7 @@
             var list = new List<int>();
 
             const int maxBatchSize = 32;
-<<<<<<< HEAD
-=======
             int valueCounter = 0;
->>>>>>> 83e5448c
             for (int i = 0; i < 24; i++)
             {
                 int startPosition = random.Next(list.Count + 1);
@@ -236,39 +221,17 @@
                 int[] values = new int[length];
                 for (int j = 0; j < length; j++)
                 {
-<<<<<<< HEAD
-                    values[j] = random.Next();
-=======
                     values[j] = ++valueCounter;
->>>>>>> 83e5448c
                 }
 
                 immutableList.InsertRange(startPosition, values);
                 list.InsertRange(startPosition, values);
-<<<<<<< HEAD
-                VerifyBalanced(immutableList.Root);
-            }
-
-            Assert.Equal(list, immutableList);
-
-            /* We don't actually have this guarantee for AVL trees
-               An example where the following assertion fails is with randSeed = -69928973;
-            // Ensure that tree height is no more than 1 from optimal
-            var root = immutableList.Root as IBinaryTree<int>;
-
-            var optimalHeight = Math.Ceiling(Math.Log(root.Count, 2));
-
-            Console.WriteLine("Tree depth is {0}, optimal is {1}", root.Height, optimalHeight);
-            Assert.InRange(root.Height, optimalHeight, optimalHeight + 1);
-            */
-=======
 
                 Assert.Equal(list, immutableList);
                 immutableList.Root.VerifyBalanced();
             }
 
             immutableList.Root.VerifyHeightIsWithinTolerance();
->>>>>>> 83e5448c
         }
 
         [Fact]
@@ -796,14 +759,6 @@
         }
 
         private static void VerifyBalanced<T>(ImmutableList<T> tree)
-<<<<<<< HEAD
-        {
-            VerifyBalanced(tree.Root);
-        }
-
-        private static void VerifyBalanced<T>(IBinaryTree<T> node)
-=======
->>>>>>> 83e5448c
         {
             tree.Root.VerifyBalanced();
         }
