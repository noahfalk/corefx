--- conflicted
+++ resolved
@@ -170,69 +170,10 @@
                 if (!_exited)
                 {
                     EnsureState(State.Associated);
-<<<<<<< HEAD
-                    SafeProcessHandle handle = null;
-                    try
-                    {
-                        handle = GetProcessHandle(Interop.PROCESS_QUERY_LIMITED_INFORMATION | Interop.SYNCHRONIZE, false);
-                        if (handle.IsInvalid)
-                        {
-                            _exited = true;
-                        }
-                        else
-                        {
-                            int exitCode;
-
-                            // Although this is the wrong way to check whether the process has exited,
-                            // it was historically the way we checked for it, and a lot of code then took a dependency on
-                            // the fact that this would always be set before the pipes were closed, so they would read
-                            // the exit code out after calling ReadToEnd() or standard output or standard error. In order
-                            // to allow 259 to function as a valid exit code and to break as few people as possible that
-                            // took the ReadToEnd dependency, we check for an exit code before doing the more correct
-                            // check to see if we have been signalled.
-                            if (Interop.mincore.GetExitCodeProcess(handle, out exitCode) && exitCode != Interop.STILL_ACTIVE)
-                            {
-                                _exited = true;
-                                _exitCode = exitCode;
-                            }
-                            else
-                            {
-                                // The best check for exit is that the kernel process object handle is invalid, 
-                                // or that it is valid and signaled.  Checking if the exit code != STILL_ACTIVE 
-                                // does not guarantee the process is closed,
-                                // since some process could return an actual STILL_ACTIVE exit code (259).
-                                if (!_signaled) // if we just came from WaitForExit, don't repeat
-                                {
-                                    ProcessWaitHandle wh = null;
-                                    try
-                                    {
-                                        wh = new ProcessWaitHandle(handle);
-                                        _signaled = wh.WaitOne(0);
-                                    }
-                                    finally
-                                    {
-                                        if (wh != null)
-                                            wh.Dispose();
-                                    }
-                                }
-                                if (_signaled)
-                                {
-                                    if (!Interop.mincore.GetExitCodeProcess(handle, out exitCode))
-                                        throw new Win32Exception();
-
-                                    _exited = true;
-                                    _exitCode = exitCode;
-                                }
-                            }
-                        }
-                    }
-                    finally
-=======
 
                     int? localExitCode;
                     _exited = GetHasExited(out localExitCode);
                     if (localExitCode.HasValue)
->>>>>>> 75db96f7
                     {
                         _exitCode = localExitCode.Value;
                     }
