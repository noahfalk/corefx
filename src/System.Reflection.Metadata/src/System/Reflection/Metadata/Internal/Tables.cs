// Copyright (c) Microsoft. All rights reserved.
// Licensed under the MIT license. See LICENSE file in the project root for full license information.

using System.Diagnostics;
using System.Reflection.Internal;

namespace System.Reflection.Metadata.Ecma335
{
    internal struct ModuleTableReader
    {
        internal readonly int NumberOfRows;
        private readonly bool _IsStringHeapRefSizeSmall;
        private readonly bool _IsGUIDHeapRefSizeSmall;
        private readonly int _GenerationOffset;
        private readonly int _NameOffset;
        private readonly int _MVIdOffset;
        private readonly int _EnCIdOffset;
        private readonly int _EnCBaseIdOffset;
        internal readonly int RowSize;
        internal readonly MemoryBlock Block;

        internal ModuleTableReader(
            int numberOfRows,
            int stringHeapRefSize,
            int guidHeapRefSize,
            MemoryBlock containingBlock,
            int containingBlockOffset
        )
        {
            this.NumberOfRows = numberOfRows;
            _IsStringHeapRefSizeSmall = stringHeapRefSize == 2;
            _IsGUIDHeapRefSizeSmall = guidHeapRefSize == 2;
            _GenerationOffset = 0;
            _NameOffset = _GenerationOffset + sizeof(UInt16);
            _MVIdOffset = _NameOffset + stringHeapRefSize;
            _EnCIdOffset = _MVIdOffset + guidHeapRefSize;
            _EnCBaseIdOffset = _EnCIdOffset + guidHeapRefSize;
            this.RowSize = _EnCBaseIdOffset + guidHeapRefSize;
            this.Block = containingBlock.GetMemoryBlockAt(containingBlockOffset, this.RowSize * (int)numberOfRows);
        }

        internal ushort GetGeneration()
        {
            Debug.Assert(NumberOfRows > 0);
            return this.Block.PeekUInt16(_GenerationOffset);
        }

        internal StringHandle GetName()
        {
            Debug.Assert(NumberOfRows > 0);
            return StringHandle.FromOffset(this.Block.PeekHeapReference(_NameOffset, _IsStringHeapRefSizeSmall));
        }

        internal GuidHandle GetMvid()
        {
            Debug.Assert(NumberOfRows > 0);
            return GuidHandle.FromIndex(this.Block.PeekHeapReference(_MVIdOffset, _IsGUIDHeapRefSizeSmall));
        }

        internal GuidHandle GetEncId()
        {
            Debug.Assert(NumberOfRows > 0);
            return GuidHandle.FromIndex(this.Block.PeekHeapReference(_EnCIdOffset, _IsGUIDHeapRefSizeSmall));
        }

        internal GuidHandle GetEncBaseId()
        {
            Debug.Assert(NumberOfRows > 0);
            return GuidHandle.FromIndex(this.Block.PeekHeapReference(_EnCBaseIdOffset, _IsGUIDHeapRefSizeSmall));
        }
    }

    internal struct TypeRefTableReader
    {
        internal readonly int NumberOfRows;
        private readonly bool _IsResolutionScopeRefSizeSmall;
        private readonly bool _IsStringHeapRefSizeSmall;
        private readonly int _ResolutionScopeOffset;
        private readonly int _NameOffset;
        private readonly int _NamespaceOffset;
        internal readonly int RowSize;
        internal readonly MemoryBlock Block;

        internal TypeRefTableReader(
            int numberOfRows,
            int resolutionScopeRefSize,
            int stringHeapRefSize,
            MemoryBlock containingBlock,
            int containingBlockOffset
        )
        {
            this.NumberOfRows = numberOfRows;
            _IsResolutionScopeRefSizeSmall = resolutionScopeRefSize == 2;
            _IsStringHeapRefSizeSmall = stringHeapRefSize == 2;
            _ResolutionScopeOffset = 0;
            _NameOffset = _ResolutionScopeOffset + resolutionScopeRefSize;
            _NamespaceOffset = _NameOffset + stringHeapRefSize;
            this.RowSize = _NamespaceOffset + stringHeapRefSize;
            this.Block = containingBlock.GetMemoryBlockAt(containingBlockOffset, (int)(this.RowSize * numberOfRows));
        }

        internal EntityHandle GetResolutionScope(TypeReferenceHandle handle)
        {
            int rowOffset = (handle.RowId - 1) * this.RowSize;
            return ResolutionScopeTag.ConvertToHandle(this.Block.PeekTaggedReference(rowOffset + _ResolutionScopeOffset, _IsResolutionScopeRefSizeSmall));
        }

        internal StringHandle GetName(TypeReferenceHandle handle)
        {
            int rowOffset = (handle.RowId - 1) * this.RowSize;
            return StringHandle.FromOffset(this.Block.PeekHeapReference(rowOffset + _NameOffset, _IsStringHeapRefSizeSmall));
        }

        internal StringHandle GetNamespace(TypeReferenceHandle handle)
        {
            int rowOffset = (handle.RowId - 1) * this.RowSize;
            return StringHandle.FromOffset(this.Block.PeekHeapReference(rowOffset + _NamespaceOffset, _IsStringHeapRefSizeSmall));
        }
    }

    internal struct TypeDefTableReader
    {
        internal readonly int NumberOfRows;
        private readonly bool _IsFieldRefSizeSmall;
        private readonly bool _IsMethodRefSizeSmall;
        private readonly bool _IsTypeDefOrRefRefSizeSmall;
        private readonly bool _IsStringHeapRefSizeSmall;
        private readonly int _FlagsOffset;
        private readonly int _NameOffset;
        private readonly int _NamespaceOffset;
        private readonly int _ExtendsOffset;
        private readonly int _FieldListOffset;
        private readonly int _MethodListOffset;
        internal readonly int RowSize;
        internal MemoryBlock Block;

        internal TypeDefTableReader(
            int numberOfRows,
            int fieldRefSize,
            int methodRefSize,
            int typeDefOrRefRefSize,
            int stringHeapRefSize,
            MemoryBlock containingBlock,
            int containingBlockOffset)
        {
            this.NumberOfRows = numberOfRows;
            _IsFieldRefSizeSmall = fieldRefSize == 2;
            _IsMethodRefSizeSmall = methodRefSize == 2;
            _IsTypeDefOrRefRefSizeSmall = typeDefOrRefRefSize == 2;
            _IsStringHeapRefSizeSmall = stringHeapRefSize == 2;
            _FlagsOffset = 0;
            _NameOffset = _FlagsOffset + sizeof(UInt32);
            _NamespaceOffset = _NameOffset + stringHeapRefSize;
            _ExtendsOffset = _NamespaceOffset + stringHeapRefSize;
            _FieldListOffset = _ExtendsOffset + typeDefOrRefRefSize;
            _MethodListOffset = _FieldListOffset + fieldRefSize;
            this.RowSize = _MethodListOffset + methodRefSize;
            this.Block = containingBlock.GetMemoryBlockAt(containingBlockOffset, (int)(this.RowSize * numberOfRows));
        }

        internal TypeAttributes GetFlags(TypeDefinitionHandle handle)
        {
            int rowOffset = (handle.RowId - 1) * this.RowSize;
            return (TypeAttributes)this.Block.PeekUInt32(rowOffset + _FlagsOffset);
        }

        internal NamespaceDefinitionHandle GetNamespaceDefinition(TypeDefinitionHandle handle)
        {
            int rowOffset = (handle.RowId - 1) * this.RowSize;
            return NamespaceDefinitionHandle.FromFullNameOffset(this.Block.PeekHeapReference(rowOffset + _NamespaceOffset, _IsStringHeapRefSizeSmall));
        }

        internal StringHandle GetNamespace(TypeDefinitionHandle handle)
        {
            int rowOffset = (handle.RowId - 1) * this.RowSize;
            return StringHandle.FromOffset(this.Block.PeekHeapReference(rowOffset + _NamespaceOffset, _IsStringHeapRefSizeSmall));
        }

        internal StringHandle GetName(TypeDefinitionHandle handle)
        {
            int rowOffset = (handle.RowId - 1) * this.RowSize;
            return StringHandle.FromOffset(this.Block.PeekHeapReference(rowOffset + _NameOffset, _IsStringHeapRefSizeSmall));
        }

        internal EntityHandle GetExtends(TypeDefinitionHandle handle)
        {
            int rowOffset = (handle.RowId - 1) * this.RowSize;
            return TypeDefOrRefTag.ConvertToHandle(this.Block.PeekTaggedReference(rowOffset + _ExtendsOffset, _IsTypeDefOrRefRefSizeSmall));
        }

        internal int GetFieldStart(int rowId)
        {
            int rowOffset = (rowId - 1) * this.RowSize;
            return this.Block.PeekReference(rowOffset + _FieldListOffset, _IsFieldRefSizeSmall);
        }

        internal int GetMethodStart(int rowId)
        {
            int rowOffset = (rowId - 1) * this.RowSize;
            return this.Block.PeekReference(rowOffset + _MethodListOffset, _IsMethodRefSizeSmall);
        }

        internal TypeDefinitionHandle FindTypeContainingMethod(int methodDefOrPtrRowId, int numberOfMethods)
        {
            int numOfRows = this.NumberOfRows;
            int slot = this.Block.BinarySearchForSlot(numOfRows, this.RowSize, _MethodListOffset, (uint)methodDefOrPtrRowId, _IsMethodRefSizeSmall);
            int row = slot + 1;
            if (row == 0)
            {
                return default(TypeDefinitionHandle);
            }

            if (row > numOfRows)
            {
                if (methodDefOrPtrRowId <= numberOfMethods)
                {
                    return TypeDefinitionHandle.FromRowId(numOfRows);
                }

                return default(TypeDefinitionHandle);
            }

            int value = this.GetMethodStart(row);
            if (value == methodDefOrPtrRowId)
            {
                while (row < numOfRows)
                {
                    int newRow = row + 1;
                    value = this.GetMethodStart(newRow);
                    if (value == methodDefOrPtrRowId)
                    {
                        row = newRow;
                    }
                    else
                    {
                        break;
                    }
                }
            }

            return TypeDefinitionHandle.FromRowId(row);
        }

        internal TypeDefinitionHandle FindTypeContainingField(int fieldDefOrPtrRowId, int numberOfFields)
        {
            int numOfRows = this.NumberOfRows;
            int slot = this.Block.BinarySearchForSlot(numOfRows, this.RowSize, _FieldListOffset, (uint)fieldDefOrPtrRowId, _IsFieldRefSizeSmall);
            int row = slot + 1;
            if (row == 0)
            {
                return default(TypeDefinitionHandle);
            }

            if (row > numOfRows)
            {
                if (fieldDefOrPtrRowId <= numberOfFields)
                {
                    return TypeDefinitionHandle.FromRowId(numOfRows);
                }

                return default(TypeDefinitionHandle);
            }

            int value = this.GetFieldStart(row);
            if (value == fieldDefOrPtrRowId)
            {
                while (row < numOfRows)
                {
                    int newRow = row + 1;
                    value = this.GetFieldStart(newRow);
                    if (value == fieldDefOrPtrRowId)
                    {
                        row = newRow;
                    }
                    else
                    {
                        break;
                    }
                }
            }

            return TypeDefinitionHandle.FromRowId(row);
        }
    }

    internal struct FieldPtrTableReader
    {
        internal readonly int NumberOfRows;
        private readonly bool _IsFieldTableRowRefSizeSmall;
        private readonly int _FieldOffset;
        internal readonly int RowSize;
        internal readonly MemoryBlock Block;

        internal FieldPtrTableReader(
            int numberOfRows,
            int fieldTableRowRefSize,
            MemoryBlock containingBlock,
            int containingBlockOffset
        )
        {
            this.NumberOfRows = numberOfRows;
            _IsFieldTableRowRefSizeSmall = fieldTableRowRefSize == 2;
            _FieldOffset = 0;
            this.RowSize = _FieldOffset + fieldTableRowRefSize;
            this.Block = containingBlock.GetMemoryBlockAt(containingBlockOffset, (int)(this.RowSize * numberOfRows));
        }

        internal FieldDefinitionHandle GetFieldFor(int rowId)
        {
            int rowOffset = (rowId - 1) * this.RowSize;
            return FieldDefinitionHandle.FromRowId(this.Block.PeekReference(rowOffset + _FieldOffset, _IsFieldTableRowRefSizeSmall));
        }

        internal int GetRowIdForFieldDefRow(int fieldDefRowId)
        {
            return this.Block.LinearSearchReference(this.RowSize, _FieldOffset, (uint)fieldDefRowId, _IsFieldTableRowRefSizeSmall) + 1;
        }
    }

    internal struct FieldTableReader
    {
        internal readonly int NumberOfRows;
        private readonly bool _IsStringHeapRefSizeSmall;
        private readonly bool _IsBlobHeapRefSizeSmall;
        private readonly int _FlagsOffset;
        private readonly int _NameOffset;
        private readonly int _SignatureOffset;
        internal readonly int RowSize;
        internal readonly MemoryBlock Block;

        internal FieldTableReader(
            int numberOfRows,
            int stringHeapRefSize,
            int blobHeapRefSize,
            MemoryBlock containingBlock,
            int containingBlockOffset
        )
        {
            this.NumberOfRows = numberOfRows;
            _IsStringHeapRefSizeSmall = stringHeapRefSize == 2;
            _IsBlobHeapRefSizeSmall = blobHeapRefSize == 2;
            _FlagsOffset = 0;
            _NameOffset = _FlagsOffset + sizeof(UInt16);
            _SignatureOffset = _NameOffset + stringHeapRefSize;
            this.RowSize = _SignatureOffset + blobHeapRefSize;
            this.Block = containingBlock.GetMemoryBlockAt(containingBlockOffset, (int)(this.RowSize * numberOfRows));
        }

        internal StringHandle GetName(FieldDefinitionHandle handle)
        {
            int rowOffset = (handle.RowId - 1) * this.RowSize;
            return StringHandle.FromOffset(this.Block.PeekHeapReference(rowOffset + _NameOffset, _IsStringHeapRefSizeSmall));
        }

        internal FieldAttributes GetFlags(FieldDefinitionHandle handle)
        {
            int rowOffset = (handle.RowId - 1) * this.RowSize;
            return (FieldAttributes)this.Block.PeekUInt16(rowOffset + _FlagsOffset);
        }

        internal BlobHandle GetSignature(FieldDefinitionHandle handle)
        {
            int rowOffset = (handle.RowId - 1) * this.RowSize;
            return BlobHandle.FromOffset(this.Block.PeekHeapReference(rowOffset + _SignatureOffset, _IsBlobHeapRefSizeSmall));
        }
    }

    internal struct MethodPtrTableReader
    {
        internal readonly int NumberOfRows;
        private readonly bool _IsMethodTableRowRefSizeSmall;
        private readonly int _MethodOffset;
        internal readonly int RowSize;
        internal readonly MemoryBlock Block;

        internal MethodPtrTableReader(
            int numberOfRows,
            int methodTableRowRefSize,
            MemoryBlock containingBlock,
            int containingBlockOffset
        )
        {
            this.NumberOfRows = numberOfRows;
            _IsMethodTableRowRefSizeSmall = methodTableRowRefSize == 2;
            _MethodOffset = 0;
            this.RowSize = _MethodOffset + methodTableRowRefSize;
            this.Block = containingBlock.GetMemoryBlockAt(containingBlockOffset, (int)(this.RowSize * numberOfRows));
        }

        // returns a rid
        internal MethodDefinitionHandle GetMethodFor(int rowId)
        {
            int rowOffset = (rowId - 1) * this.RowSize;
            return MethodDefinitionHandle.FromRowId(this.Block.PeekReference(rowOffset + _MethodOffset, _IsMethodTableRowRefSizeSmall));
        }

        internal int GetRowIdForMethodDefRow(int methodDefRowId)
        {
            return this.Block.LinearSearchReference(this.RowSize, _MethodOffset, (uint)methodDefRowId, _IsMethodTableRowRefSizeSmall) + 1;
        }
    }

    internal struct MethodTableReader
    {
        internal readonly int NumberOfRows;
        private readonly bool _IsParamRefSizeSmall;
        private readonly bool _IsStringHeapRefSizeSmall;
        private readonly bool _IsBlobHeapRefSizeSmall;
        private readonly int _RvaOffset;
        private readonly int _ImplFlagsOffset;
        private readonly int _FlagsOffset;
        private readonly int _NameOffset;
        private readonly int _SignatureOffset;
        private readonly int _ParamListOffset;
        internal readonly int RowSize;
        internal readonly MemoryBlock Block;

        internal MethodTableReader(
            int numberOfRows,
            int paramRefSize,
            int stringHeapRefSize,
            int blobHeapRefSize,
            MemoryBlock containingBlock,
            int containingBlockOffset
        )
        {
            this.NumberOfRows = numberOfRows;
            _IsParamRefSizeSmall = paramRefSize == 2;
            _IsStringHeapRefSizeSmall = stringHeapRefSize == 2;
            _IsBlobHeapRefSizeSmall = blobHeapRefSize == 2;
            _RvaOffset = 0;
            _ImplFlagsOffset = _RvaOffset + sizeof(UInt32);
            _FlagsOffset = _ImplFlagsOffset + sizeof(UInt16);
            _NameOffset = _FlagsOffset + sizeof(UInt16);
            _SignatureOffset = _NameOffset + stringHeapRefSize;
            _ParamListOffset = _SignatureOffset + blobHeapRefSize;
            this.RowSize = _ParamListOffset + paramRefSize;
            this.Block = containingBlock.GetMemoryBlockAt(containingBlockOffset, (int)(this.RowSize * numberOfRows));
        }

        internal int GetParamStart(int rowId)
        {
            int rowOffset = (rowId - 1) * this.RowSize;
            return this.Block.PeekReference(rowOffset + _ParamListOffset, _IsParamRefSizeSmall);
        }

        internal BlobHandle GetSignature(MethodDefinitionHandle handle)
        {
            int rowOffset = (handle.RowId - 1) * this.RowSize;
            return BlobHandle.FromOffset(this.Block.PeekHeapReference(rowOffset + _SignatureOffset, _IsBlobHeapRefSizeSmall));
        }

        internal int GetRva(MethodDefinitionHandle handle)
        {
<<<<<<< HEAD
            int rowOffset = (int)(handle.RowId - 1) * this.RowSize;
            return this.Block.PeekInt32(rowOffset + _RvaOffset);
=======
            int rowOffset = (handle.RowId - 1) * this.RowSize;
            return this.Block.PeekInt32(rowOffset + _RVAOffset);
>>>>>>> e8f04ced
        }

        internal StringHandle GetName(MethodDefinitionHandle handle)
        {
            int rowOffset = (handle.RowId - 1) * this.RowSize;
            return StringHandle.FromOffset(this.Block.PeekHeapReference(rowOffset + _NameOffset, _IsStringHeapRefSizeSmall));
        }

        internal MethodAttributes GetFlags(MethodDefinitionHandle handle)
        {
            int rowOffset = (handle.RowId - 1) * this.RowSize;
            return (MethodAttributes)this.Block.PeekUInt16(rowOffset + _FlagsOffset);
        }

        internal MethodImplAttributes GetImplFlags(MethodDefinitionHandle handle)
        {
            int rowOffset = (handle.RowId - 1) * this.RowSize;
            return (MethodImplAttributes)this.Block.PeekUInt16(rowOffset + _ImplFlagsOffset);
        }
<<<<<<< HEAD
=======

        internal int GetNextRVA(int rva)
        {
            int nextRVA = int.MaxValue;
            int endOffset = this.NumberOfRows * this.RowSize;
            for (int iterOffset = _RVAOffset; iterOffset < endOffset; iterOffset += this.RowSize)
            {
                int currentRVA = this.Block.PeekInt32(iterOffset);
                if (currentRVA > rva && currentRVA < nextRVA)
                {
                    nextRVA = currentRVA;
                }
            }

            return nextRVA == int.MaxValue ? -1 : nextRVA;
        }
>>>>>>> e8f04ced
    }

    internal struct ParamPtrTableReader
    {
        internal readonly int NumberOfRows;
        private readonly bool _IsParamTableRowRefSizeSmall;
        private readonly int _ParamOffset;
        internal readonly int RowSize;
        internal readonly MemoryBlock Block;

        internal ParamPtrTableReader(
            int numberOfRows,
            int paramTableRowRefSize,
            MemoryBlock containingBlock,
            int containingBlockOffset
        )
        {
            this.NumberOfRows = numberOfRows;
            _IsParamTableRowRefSizeSmall = paramTableRowRefSize == 2;
            _ParamOffset = 0;
            this.RowSize = _ParamOffset + paramTableRowRefSize;
            this.Block = containingBlock.GetMemoryBlockAt(containingBlockOffset, (int)(this.RowSize * numberOfRows));
        }

        internal ParameterHandle GetParamFor(int rowId)
        {
            int rowOffset = (rowId - 1) * this.RowSize;
            return ParameterHandle.FromRowId(this.Block.PeekReference(rowOffset + _ParamOffset, _IsParamTableRowRefSizeSmall));
        }
    }

    internal struct ParamTableReader
    {
        internal readonly int NumberOfRows;
        private readonly bool _IsStringHeapRefSizeSmall;
        private readonly int _FlagsOffset;
        private readonly int _SequenceOffset;
        private readonly int _NameOffset;
        internal readonly int RowSize;
        internal readonly MemoryBlock Block;

        internal ParamTableReader(
            int numberOfRows,
            int stringHeapRefSize,
            MemoryBlock containingBlock,
            int containingBlockOffset
        )
        {
            this.NumberOfRows = numberOfRows;
            _IsStringHeapRefSizeSmall = stringHeapRefSize == 2;
            _FlagsOffset = 0;
            _SequenceOffset = _FlagsOffset + sizeof(UInt16);
            _NameOffset = _SequenceOffset + sizeof(UInt16);
            this.RowSize = _NameOffset + stringHeapRefSize;
            this.Block = containingBlock.GetMemoryBlockAt(containingBlockOffset, (int)(this.RowSize * numberOfRows));
        }

        internal ParameterAttributes GetFlags(ParameterHandle handle)
        {
            int rowOffset = (handle.RowId - 1) * this.RowSize;
            return (ParameterAttributes)this.Block.PeekUInt16(rowOffset + _FlagsOffset);
        }

        internal ushort GetSequence(ParameterHandle handle)
        {
            int rowOffset = (handle.RowId - 1) * this.RowSize;
            return this.Block.PeekUInt16(rowOffset + _SequenceOffset);
        }

        internal StringHandle GetName(ParameterHandle handle)
        {
            int rowOffset = (handle.RowId - 1) * this.RowSize;
            return StringHandle.FromOffset(this.Block.PeekHeapReference(rowOffset + _NameOffset, _IsStringHeapRefSizeSmall));
        }
    }

    internal struct InterfaceImplTableReader
    {
        internal readonly int NumberOfRows;
        private readonly bool _IsTypeDefTableRowRefSizeSmall;
        private readonly bool _IsTypeDefOrRefRefSizeSmall;
        private readonly int _ClassOffset;
        private readonly int _InterfaceOffset;
        internal readonly int RowSize;
        internal readonly MemoryBlock Block;

        internal InterfaceImplTableReader(
            int numberOfRows,
            bool declaredSorted,
            int typeDefTableRowRefSize,
            int typeDefOrRefRefSize,
            MemoryBlock containingBlock,
            int containingBlockOffset
        )
        {
            this.NumberOfRows = numberOfRows;
            _IsTypeDefTableRowRefSizeSmall = typeDefTableRowRefSize == 2;
            _IsTypeDefOrRefRefSizeSmall = typeDefOrRefRefSize == 2;
            _ClassOffset = 0;
            _InterfaceOffset = _ClassOffset + typeDefTableRowRefSize;
            this.RowSize = _InterfaceOffset + typeDefOrRefRefSize;
            this.Block = containingBlock.GetMemoryBlockAt(containingBlockOffset, (int)(this.RowSize * numberOfRows));

            if (!declaredSorted && !CheckSorted())
            {
                MetadataReader.ThrowTableNotSorted(TableIndex.InterfaceImpl);
            }
        }

        private bool CheckSorted()
        {
            return this.Block.IsOrderedByReferenceAscending(this.RowSize, _ClassOffset, _IsTypeDefTableRowRefSizeSmall);
        }

        internal void GetInterfaceImplRange(
            TypeDefinitionHandle typeDef,
            out int firstImplRowId,
            out int lastImplRowId)
        {
            int typeDefRid = typeDef.RowId;

            int startRowNumber, endRowNumber;
            this.Block.BinarySearchReferenceRange(
                this.NumberOfRows,
                this.RowSize,
                _ClassOffset,
                (uint)typeDefRid,
                _IsTypeDefTableRowRefSizeSmall,
                out startRowNumber,
                out endRowNumber);

            if (startRowNumber == -1)
            {
                firstImplRowId = 1;
                lastImplRowId = 0;
            }
            else
            {
                firstImplRowId = startRowNumber + 1;
                lastImplRowId = endRowNumber + 1;
            }
        }

        internal EntityHandle GetInterface(int rowId)
        {
            int rowOffset = (rowId - 1) * this.RowSize;
            return TypeDefOrRefTag.ConvertToHandle(this.Block.PeekTaggedReference(rowOffset + _InterfaceOffset, _IsTypeDefOrRefRefSizeSmall));
        }
    }

    internal struct MemberRefTableReader
    {
        internal int NumberOfRows;
        private readonly bool _IsMemberRefParentRefSizeSmall;
        private readonly bool _IsStringHeapRefSizeSmall;
        private readonly bool _IsBlobHeapRefSizeSmall;
        private readonly int _ClassOffset;
        private readonly int _NameOffset;
        private readonly int _SignatureOffset;
        internal readonly int RowSize;
        internal MemoryBlock Block;

        internal MemberRefTableReader(
            int numberOfRows,
            int memberRefParentRefSize,
            int stringHeapRefSize,
            int blobHeapRefSize,
            MemoryBlock containingBlock,
            int containingBlockOffset
        )
        {
            this.NumberOfRows = numberOfRows;
            _IsMemberRefParentRefSizeSmall = memberRefParentRefSize == 2;
            _IsStringHeapRefSizeSmall = stringHeapRefSize == 2;
            _IsBlobHeapRefSizeSmall = blobHeapRefSize == 2;
            _ClassOffset = 0;
            _NameOffset = _ClassOffset + memberRefParentRefSize;
            _SignatureOffset = _NameOffset + stringHeapRefSize;
            this.RowSize = _SignatureOffset + blobHeapRefSize;
            this.Block = containingBlock.GetMemoryBlockAt(containingBlockOffset, (int)(this.RowSize * numberOfRows));
        }

        internal BlobHandle GetSignature(MemberReferenceHandle handle)
        {
            int rowOffset = (handle.RowId - 1) * this.RowSize;
            return BlobHandle.FromOffset(this.Block.PeekHeapReference(rowOffset + _SignatureOffset, _IsBlobHeapRefSizeSmall));
        }

        internal StringHandle GetName(MemberReferenceHandle handle)
        {
            int rowOffset = (handle.RowId - 1) * this.RowSize;
            return StringHandle.FromOffset(this.Block.PeekHeapReference(rowOffset + _NameOffset, _IsStringHeapRefSizeSmall));
        }

        internal EntityHandle GetClass(MemberReferenceHandle handle)
        {
            int rowOffset = (handle.RowId - 1) * this.RowSize;
            return MemberRefParentTag.ConvertToHandle(this.Block.PeekTaggedReference(rowOffset + _ClassOffset, _IsMemberRefParentRefSizeSmall));
        }
    }

    internal struct ConstantTableReader
    {
        internal readonly int NumberOfRows;
        private readonly bool _IsHasConstantRefSizeSmall;
        private readonly bool _IsBlobHeapRefSizeSmall;
        private readonly int _TypeOffset;
        private readonly int _ParentOffset;
        private readonly int _ValueOffset;
        internal readonly int RowSize;
        internal readonly MemoryBlock Block;

        internal ConstantTableReader(
            int numberOfRows,
            bool declaredSorted,
            int hasConstantRefSize,
            int blobHeapRefSize,
            MemoryBlock containingBlock,
            int containingBlockOffset
        )
        {
            this.NumberOfRows = numberOfRows;
            _IsHasConstantRefSizeSmall = hasConstantRefSize == 2;
            _IsBlobHeapRefSizeSmall = blobHeapRefSize == 2;
            _TypeOffset = 0;
            _ParentOffset = _TypeOffset + sizeof(Byte) + 1; // Alignment here (+1)...
            _ValueOffset = _ParentOffset + hasConstantRefSize;
            this.RowSize = _ValueOffset + blobHeapRefSize;
            this.Block = containingBlock.GetMemoryBlockAt(containingBlockOffset, (int)(this.RowSize * numberOfRows));

            if (!declaredSorted && !CheckSorted())
            {
                MetadataReader.ThrowTableNotSorted(TableIndex.Constant);
            }
        }

        internal ConstantTypeCode GetType(ConstantHandle handle)
        {
            int rowOffset = (handle.RowId - 1) * this.RowSize;
            return (ConstantTypeCode)this.Block.PeekByte(rowOffset + _TypeOffset);
        }

        internal BlobHandle GetValue(ConstantHandle handle)
        {
            int rowOffset = (handle.RowId - 1) * this.RowSize;
            return BlobHandle.FromOffset(this.Block.PeekHeapReference(rowOffset + _ValueOffset, _IsBlobHeapRefSizeSmall));
        }

        internal EntityHandle GetParent(ConstantHandle handle)
        {
            int rowOffset = (handle.RowId - 1) * this.RowSize;
            return HasConstantTag.ConvertToHandle(this.Block.PeekTaggedReference(rowOffset + _ParentOffset, _IsHasConstantRefSizeSmall));
        }

        internal ConstantHandle FindConstant(EntityHandle parentHandle)
        {
            int foundRowNumber =
              this.Block.BinarySearchReference(
                this.NumberOfRows,
                this.RowSize,
                _ParentOffset,
                HasConstantTag.ConvertToTag(parentHandle),
                _IsHasConstantRefSizeSmall);

            return ConstantHandle.FromRowId(foundRowNumber + 1);
        }

        private bool CheckSorted()
        {
            return this.Block.IsOrderedByReferenceAscending(this.RowSize, _ParentOffset, _IsHasConstantRefSizeSmall);
        }
    }

    internal struct CustomAttributeTableReader
    {
        internal readonly int NumberOfRows;
        private readonly bool _IsHasCustomAttributeRefSizeSmall;
        private readonly bool _IsCustomAttributeTypeRefSizeSmall;
        private readonly bool _IsBlobHeapRefSizeSmall;
        private readonly int _ParentOffset;
        private readonly int _TypeOffset;
        private readonly int _ValueOffset;
        internal readonly int RowSize;
        internal readonly MemoryBlock Block;

        // row ids in the CustomAttribute table sorted by parents
        internal readonly int[] PtrTable;

        internal CustomAttributeTableReader(
            int numberOfRows,
            bool declaredSorted,
            int hasCustomAttributeRefSize,
            int customAttributeTypeRefSize,
            int blobHeapRefSize,
            MemoryBlock containingBlock,
            int containingBlockOffset
        )
        {
            this.NumberOfRows = numberOfRows;
            _IsHasCustomAttributeRefSizeSmall = hasCustomAttributeRefSize == 2;
            _IsCustomAttributeTypeRefSizeSmall = customAttributeTypeRefSize == 2;
            _IsBlobHeapRefSizeSmall = blobHeapRefSize == 2;
            _ParentOffset = 0;
            _TypeOffset = _ParentOffset + hasCustomAttributeRefSize;
            _ValueOffset = _TypeOffset + customAttributeTypeRefSize;
            this.RowSize = _ValueOffset + blobHeapRefSize;
            this.Block = containingBlock.GetMemoryBlockAt(containingBlockOffset, (int)(this.RowSize * numberOfRows));
            this.PtrTable = null;

            if (!declaredSorted && !CheckSorted())
            {
                this.PtrTable = this.Block.BuildPtrTable(
                    numberOfRows,
                    this.RowSize,
                    _ParentOffset,
                    _IsHasCustomAttributeRefSizeSmall);
            }
        }

        internal EntityHandle GetParent(CustomAttributeHandle handle)
        {
            int rowOffset = (handle.RowId - 1) * this.RowSize;
            return HasCustomAttributeTag.ConvertToHandle(this.Block.PeekTaggedReference(rowOffset + _ParentOffset, _IsHasCustomAttributeRefSizeSmall));
        }

        internal EntityHandle GetConstructor(CustomAttributeHandle handle)
        {
            int rowOffset = (handle.RowId - 1) * this.RowSize;
            return CustomAttributeTypeTag.ConvertToHandle(this.Block.PeekTaggedReference(rowOffset + _TypeOffset, _IsCustomAttributeTypeRefSizeSmall));
        }

        internal BlobHandle GetValue(CustomAttributeHandle handle)
        {
            int rowOffset = (handle.RowId - 1) * this.RowSize;
            return BlobHandle.FromOffset(this.Block.PeekHeapReference(rowOffset + _ValueOffset, _IsBlobHeapRefSizeSmall));
        }

        private uint GetParentTag(int index)
        {
            return this.Block.PeekTaggedReference(index * this.RowSize + _ParentOffset, _IsHasCustomAttributeRefSizeSmall);
        }

        internal void GetAttributeRange(EntityHandle parentHandle, out int firstImplRowId, out int lastImplRowId)
        {
            int startRowNumber, endRowNumber;

            if (this.PtrTable != null)
            {
                this.Block.BinarySearchReferenceRange(
                    this.PtrTable,
                    this.RowSize,
                    _ParentOffset,
                    HasCustomAttributeTag.ConvertToTag(parentHandle),
                    _IsHasCustomAttributeRefSizeSmall,
                    out startRowNumber,
                    out endRowNumber
                );
            }
            else
            {
                this.Block.BinarySearchReferenceRange(
                    this.NumberOfRows,
                    this.RowSize,
                    _ParentOffset,
                    HasCustomAttributeTag.ConvertToTag(parentHandle),
                    _IsHasCustomAttributeRefSizeSmall,
                    out startRowNumber,
                    out endRowNumber
                );
            }

            if (startRowNumber == -1)
            {
                firstImplRowId = 1;
                lastImplRowId = 0;
            }
            else
            {
                firstImplRowId = startRowNumber + 1;
                lastImplRowId = endRowNumber + 1;
            }
        }

        private bool CheckSorted()
        {
            return this.Block.IsOrderedByReferenceAscending(this.RowSize, _ParentOffset, _IsHasCustomAttributeRefSizeSmall);
        }
    }

    internal struct FieldMarshalTableReader
    {
        internal readonly int NumberOfRows;
        private readonly bool _IsHasFieldMarshalRefSizeSmall;
        private readonly bool _IsBlobHeapRefSizeSmall;
        private readonly int _ParentOffset;
        private readonly int _NativeTypeOffset;
        internal readonly int RowSize;
        internal readonly MemoryBlock Block;

        internal FieldMarshalTableReader(
            int numberOfRows,
            bool declaredSorted,
            int hasFieldMarshalRefSize,
            int blobHeapRefSize,
            MemoryBlock containingBlock,
            int containingBlockOffset
        )
        {
            this.NumberOfRows = numberOfRows;
            _IsHasFieldMarshalRefSizeSmall = hasFieldMarshalRefSize == 2;
            _IsBlobHeapRefSizeSmall = blobHeapRefSize == 2;
            _ParentOffset = 0;
            _NativeTypeOffset = _ParentOffset + hasFieldMarshalRefSize;
            this.RowSize = _NativeTypeOffset + blobHeapRefSize;
            this.Block = containingBlock.GetMemoryBlockAt(containingBlockOffset, this.RowSize * numberOfRows);

            if (!declaredSorted && !CheckSorted())
            {
                MetadataReader.ThrowTableNotSorted(TableIndex.FieldMarshal);
            }
        }

        internal EntityHandle GetParent(int rowId)
        {
            int rowOffset = (rowId - 1) * this.RowSize;
            return HasFieldMarshalTag.ConvertToHandle(this.Block.PeekTaggedReference(rowOffset + _ParentOffset, _IsHasFieldMarshalRefSizeSmall));
        }

        internal BlobHandle GetNativeType(int rowId)
        {
            int rowOffset = (rowId - 1) * this.RowSize;
            return BlobHandle.FromOffset(this.Block.PeekHeapReference(rowOffset + _NativeTypeOffset, _IsBlobHeapRefSizeSmall));
        }

        internal int FindFieldMarshalRowId(EntityHandle handle)
        {
            int foundRowNumber =
              this.Block.BinarySearchReference(
                this.NumberOfRows,
                this.RowSize,
                _ParentOffset,
                HasFieldMarshalTag.ConvertToTag(handle),
                _IsHasFieldMarshalRefSizeSmall);

            return foundRowNumber + 1;
        }

        private bool CheckSorted()
        {
            return this.Block.IsOrderedByReferenceAscending(this.RowSize, _ParentOffset, _IsHasFieldMarshalRefSizeSmall);
        }
    }

    internal struct DeclSecurityTableReader
    {
        internal readonly int NumberOfRows;
        private readonly bool _IsHasDeclSecurityRefSizeSmall;
        private readonly bool _IsBlobHeapRefSizeSmall;
        private readonly int _ActionOffset;
        private readonly int _ParentOffset;
        private readonly int _PermissionSetOffset;
        internal readonly int RowSize;
        internal readonly MemoryBlock Block;

        internal DeclSecurityTableReader(
            int numberOfRows,
            bool declaredSorted,
            int hasDeclSecurityRefSize,
            int blobHeapRefSize,
            MemoryBlock containingBlock,
            int containingBlockOffset
        )
        {
            this.NumberOfRows = numberOfRows;
            _IsHasDeclSecurityRefSizeSmall = hasDeclSecurityRefSize == 2;
            _IsBlobHeapRefSizeSmall = blobHeapRefSize == 2;
            _ActionOffset = 0;
            _ParentOffset = _ActionOffset + sizeof(UInt16);
            _PermissionSetOffset = _ParentOffset + hasDeclSecurityRefSize;
            this.RowSize = _PermissionSetOffset + blobHeapRefSize;
            this.Block = containingBlock.GetMemoryBlockAt(containingBlockOffset, (int)(this.RowSize * numberOfRows));

            if (!declaredSorted && !CheckSorted())
            {
                MetadataReader.ThrowTableNotSorted(TableIndex.DeclSecurity);
            }
        }

        internal DeclarativeSecurityAction GetAction(int rowId)
        {
            int rowOffset = (rowId - 1) * this.RowSize;
            return (DeclarativeSecurityAction)this.Block.PeekUInt16(rowOffset + _ActionOffset);
        }

        internal EntityHandle GetParent(int rowId)
        {
            int rowOffset = (rowId - 1) * this.RowSize;
            return HasDeclSecurityTag.ConvertToHandle(this.Block.PeekTaggedReference(rowOffset + _ParentOffset, _IsHasDeclSecurityRefSizeSmall));
        }

        internal BlobHandle GetPermissionSet(int rowId)
        {
            int rowOffset = (rowId - 1) * this.RowSize;
            return BlobHandle.FromOffset(this.Block.PeekHeapReference(rowOffset + _PermissionSetOffset, _IsBlobHeapRefSizeSmall));
        }

        internal void GetAttributeRange(EntityHandle parentToken, out int firstImplRowId, out int lastImplRowId)
        {
            int startRowNumber, endRowNumber;

            this.Block.BinarySearchReferenceRange(
                this.NumberOfRows,
                this.RowSize,
                _ParentOffset,
                HasDeclSecurityTag.ConvertToTag(parentToken),
                _IsHasDeclSecurityRefSizeSmall,
                out startRowNumber,
                out endRowNumber);

            if (startRowNumber == -1)
            {
                firstImplRowId = 1;
                lastImplRowId = 0;
            }
            else
            {
                firstImplRowId = startRowNumber + 1;
                lastImplRowId = endRowNumber + 1;
            }
        }

        private bool CheckSorted()
        {
            return this.Block.IsOrderedByReferenceAscending(this.RowSize, _ParentOffset, _IsHasDeclSecurityRefSizeSmall);
        }
    }

    internal struct ClassLayoutTableReader
    {
        internal int NumberOfRows;
        private readonly bool _IsTypeDefTableRowRefSizeSmall;
        private readonly int _PackagingSizeOffset;
        private readonly int _ClassSizeOffset;
        private readonly int _ParentOffset;
        internal readonly int RowSize;
        internal MemoryBlock Block;

        internal ClassLayoutTableReader(
            int numberOfRows,
            bool declaredSorted,
            int typeDefTableRowRefSize,
            MemoryBlock containingBlock,
            int containingBlockOffset)
        {
            this.NumberOfRows = numberOfRows;
            _IsTypeDefTableRowRefSizeSmall = typeDefTableRowRefSize == 2;
            _PackagingSizeOffset = 0;
            _ClassSizeOffset = _PackagingSizeOffset + sizeof(ushort);
            _ParentOffset = _ClassSizeOffset + sizeof(uint);
            this.RowSize = _ParentOffset + typeDefTableRowRefSize;
            this.Block = containingBlock.GetMemoryBlockAt(containingBlockOffset, (int)(this.RowSize * numberOfRows));

            if (!declaredSorted && !CheckSorted())
            {
                MetadataReader.ThrowTableNotSorted(TableIndex.ClassLayout);
            }
        }

        internal TypeDefinitionHandle GetParent(int rowId)
        {
            int rowOffset = (rowId - 1) * this.RowSize;
            return TypeDefinitionHandle.FromRowId(this.Block.PeekReference(rowOffset + _ParentOffset, _IsTypeDefTableRowRefSizeSmall));
        }

        internal ushort GetPackingSize(int rowId)
        {
            int rowOffset = (rowId - 1) * this.RowSize;
            return this.Block.PeekUInt16(rowOffset + _PackagingSizeOffset);
        }

        internal uint GetClassSize(int rowId)
        {
            int rowOffset = (rowId - 1) * this.RowSize;
            return this.Block.PeekUInt32(rowOffset + _ClassSizeOffset);
        }

        // Returns RowId (0 means we there is no record in this table corresponding to the specified type).
        internal int FindRow(TypeDefinitionHandle typeDef)
        {
            return 1 + this.Block.BinarySearchReference(
                this.NumberOfRows,
                this.RowSize, 
                _ParentOffset, 
                (uint)typeDef.RowId,
                _IsTypeDefTableRowRefSizeSmall);
        }

        private bool CheckSorted()
        {
            return this.Block.IsOrderedByReferenceAscending(this.RowSize, _ParentOffset, _IsTypeDefTableRowRefSizeSmall);
        }
    }

    internal struct FieldLayoutTableReader
    {
        internal readonly int NumberOfRows;
        private readonly bool _IsFieldTableRowRefSizeSmall;
        private readonly int _OffsetOffset;
        private readonly int _FieldOffset;
        internal readonly int RowSize;
        internal readonly MemoryBlock Block;

        internal FieldLayoutTableReader(
            int numberOfRows,
            bool declaredSorted,
            int fieldTableRowRefSize,
            MemoryBlock containingBlock,
            int containingBlockOffset)
        {
            this.NumberOfRows = numberOfRows;
            _IsFieldTableRowRefSizeSmall = fieldTableRowRefSize == 2;
            _OffsetOffset = 0;
            _FieldOffset = _OffsetOffset + sizeof(UInt32);
            this.RowSize = _FieldOffset + fieldTableRowRefSize;
            this.Block = containingBlock.GetMemoryBlockAt(containingBlockOffset, (int)(this.RowSize * numberOfRows));

            if (!declaredSorted && !CheckSorted())
            {
                MetadataReader.ThrowTableNotSorted(TableIndex.FieldLayout);
            }
        }

        /// <summary>
        /// Returns field offset for given field RowId, or -1 if not available. 
        /// </summary>
        internal int FindFieldLayoutRowId(FieldDefinitionHandle handle)
        {
            int rowNumber =
              this.Block.BinarySearchReference(
                this.NumberOfRows,
                this.RowSize,
                _FieldOffset,
                (uint)handle.RowId,
                _IsFieldTableRowRefSizeSmall);

            return rowNumber + 1;
        }

        internal uint GetOffset(int rowId)
        {
            int rowOffset = (rowId - 1) * this.RowSize;
            return this.Block.PeekUInt32(rowOffset + _OffsetOffset);
        }

        internal FieldDefinitionHandle GetField(int rowId)
        {
            int rowOffset = (rowId - 1) * this.RowSize;
            return FieldDefinitionHandle.FromRowId(this.Block.PeekReference(rowOffset + _FieldOffset, _IsFieldTableRowRefSizeSmall));
        }

        private bool CheckSorted()
        {
            return this.Block.IsOrderedByReferenceAscending(this.RowSize, _FieldOffset, _IsFieldTableRowRefSizeSmall);
        }
    }

    internal struct StandAloneSigTableReader
    {
        internal readonly int NumberOfRows;
        private readonly bool _IsBlobHeapRefSizeSmall;
        private readonly int _SignatureOffset;
        internal readonly int RowSize;
        internal readonly MemoryBlock Block;

        internal StandAloneSigTableReader(
            int numberOfRows,
            int blobHeapRefSize,
            MemoryBlock containingBlock,
            int containingBlockOffset)
        {
            this.NumberOfRows = numberOfRows;
            _IsBlobHeapRefSizeSmall = blobHeapRefSize == 2;
            _SignatureOffset = 0;
            this.RowSize = _SignatureOffset + blobHeapRefSize;
            this.Block = containingBlock.GetMemoryBlockAt(containingBlockOffset, (int)(this.RowSize * numberOfRows));
        }

        internal BlobHandle GetSignature(int rowId)
        {
            int rowOffset = (rowId - 1) * this.RowSize;
            return BlobHandle.FromOffset(this.Block.PeekHeapReference(rowOffset + _SignatureOffset, _IsBlobHeapRefSizeSmall));
        }
    }

    internal struct EventMapTableReader
    {
        internal readonly int NumberOfRows;
        private readonly bool _IsTypeDefTableRowRefSizeSmall;
        private readonly bool _IsEventRefSizeSmall;
        private readonly int _ParentOffset;
        private readonly int _EventListOffset;
        internal readonly int RowSize;
        internal readonly MemoryBlock Block;

        internal EventMapTableReader(
            int numberOfRows,
            int typeDefTableRowRefSize,
            int eventRefSize,
            MemoryBlock containingBlock,
            int containingBlockOffset)
        {
            this.NumberOfRows = numberOfRows;
            _IsTypeDefTableRowRefSizeSmall = typeDefTableRowRefSize == 2;
            _IsEventRefSizeSmall = eventRefSize == 2;
            _ParentOffset = 0;
            _EventListOffset = _ParentOffset + typeDefTableRowRefSize;
            this.RowSize = _EventListOffset + eventRefSize;
            this.Block = containingBlock.GetMemoryBlockAt(containingBlockOffset, (int)(this.RowSize * numberOfRows));
        }

        internal int FindEventMapRowIdFor(TypeDefinitionHandle typeDef)
        {
            // We do a linear scan here because we don't have these tables sorted
            // TODO: We can scan the table to see if it is sorted and use binary search if so.
            // Also, the compilers should make sure it's sorted.
            int rowNumber = this.Block.LinearSearchReference(
                this.RowSize,
                _ParentOffset,
                (uint)typeDef.RowId,
                _IsTypeDefTableRowRefSizeSmall);

            return rowNumber + 1;
        }

        internal TypeDefinitionHandle GetParentType(int rowId)
        {
            int rowOffset = (rowId - 1) * this.RowSize;
            return TypeDefinitionHandle.FromRowId(this.Block.PeekReference(rowOffset + _ParentOffset, _IsTypeDefTableRowRefSizeSmall));
        }

        internal int GetEventListStartFor(int rowId)
        {
            int rowOffset = (rowId - 1) * this.RowSize;
            return this.Block.PeekReference(rowOffset + _EventListOffset, _IsEventRefSizeSmall);
        }
    }

    internal struct EventPtrTableReader
    {
        internal readonly int NumberOfRows;
        private readonly bool _IsEventTableRowRefSizeSmall;
        private readonly int _EventOffset;
        internal readonly int RowSize;
        internal readonly MemoryBlock Block;

        internal EventPtrTableReader(
            int numberOfRows,
            int eventTableRowRefSize,
            MemoryBlock containingBlock,
            int containingBlockOffset)
        {
            this.NumberOfRows = numberOfRows;
            _IsEventTableRowRefSizeSmall = eventTableRowRefSize == 2;
            _EventOffset = 0;
            this.RowSize = _EventOffset + eventTableRowRefSize;
            this.Block = containingBlock.GetMemoryBlockAt(containingBlockOffset, (int)(this.RowSize * numberOfRows));
        }

        internal EventDefinitionHandle GetEventFor(int rowId)
        {
            int rowOffset = (rowId - 1) * this.RowSize;
            return EventDefinitionHandle.FromRowId(this.Block.PeekReference(rowOffset + _EventOffset, _IsEventTableRowRefSizeSmall));
        }
    }

    internal struct EventTableReader
    {
        internal int NumberOfRows;
        private readonly bool _IsTypeDefOrRefRefSizeSmall;
        private readonly bool _IsStringHeapRefSizeSmall;
        private readonly int _FlagsOffset;
        private readonly int _NameOffset;
        private readonly int _EventTypeOffset;
        internal readonly int RowSize;
        internal MemoryBlock Block;

        internal EventTableReader(
            int numberOfRows,
            int typeDefOrRefRefSize,
            int stringHeapRefSize,
            MemoryBlock containingBlock,
            int containingBlockOffset)
        {
            this.NumberOfRows = numberOfRows;
            _IsTypeDefOrRefRefSizeSmall = typeDefOrRefRefSize == 2;
            _IsStringHeapRefSizeSmall = stringHeapRefSize == 2;
            _FlagsOffset = 0;
            _NameOffset = _FlagsOffset + sizeof(UInt16);
            _EventTypeOffset = _NameOffset + stringHeapRefSize;
            this.RowSize = _EventTypeOffset + typeDefOrRefRefSize;
            this.Block = containingBlock.GetMemoryBlockAt(containingBlockOffset, (int)(this.RowSize * numberOfRows));
        }

        internal EventAttributes GetFlags(EventDefinitionHandle handle)
        {
            int rowOffset = (handle.RowId - 1) * this.RowSize;
            return (EventAttributes)this.Block.PeekUInt16(rowOffset + _FlagsOffset);
        }

        internal StringHandle GetName(EventDefinitionHandle handle)
        {
            int rowOffset = (handle.RowId - 1) * this.RowSize;
            return StringHandle.FromOffset(this.Block.PeekHeapReference(rowOffset + _NameOffset, _IsStringHeapRefSizeSmall));
        }

        internal EntityHandle GetEventType(EventDefinitionHandle handle)
        {
            int rowOffset = (handle.RowId - 1) * this.RowSize;
            return TypeDefOrRefTag.ConvertToHandle(this.Block.PeekTaggedReference(rowOffset + _EventTypeOffset, _IsTypeDefOrRefRefSizeSmall));
        }
    }

    internal struct PropertyMapTableReader
    {
        internal readonly int NumberOfRows;
        private readonly bool _IsTypeDefTableRowRefSizeSmall;
        private readonly bool _IsPropertyRefSizeSmall;
        private readonly int _ParentOffset;
        private readonly int _PropertyListOffset;
        internal readonly int RowSize;
        internal readonly MemoryBlock Block;

        internal PropertyMapTableReader(
            int numberOfRows,
            int typeDefTableRowRefSize,
            int propertyRefSize,
            MemoryBlock containingBlock,
            int containingBlockOffset
        )
        {
            this.NumberOfRows = numberOfRows;
            _IsTypeDefTableRowRefSizeSmall = typeDefTableRowRefSize == 2;
            _IsPropertyRefSizeSmall = propertyRefSize == 2;
            _ParentOffset = 0;
            _PropertyListOffset = _ParentOffset + typeDefTableRowRefSize;
            this.RowSize = _PropertyListOffset + propertyRefSize;
            this.Block = containingBlock.GetMemoryBlockAt(containingBlockOffset, (int)(this.RowSize * numberOfRows));
        }

        internal int FindPropertyMapRowIdFor(TypeDefinitionHandle typeDef)
        {
            // We do a linear scan here because we don't have these tables sorted.
            // TODO: We can scan the table to see if it is sorted and use binary search if so.
            // Also, the compilers should make sure it's sorted.
            int rowNumber =
              this.Block.LinearSearchReference(
                this.RowSize,
                _ParentOffset,
                (uint)typeDef.RowId,
                _IsTypeDefTableRowRefSizeSmall);

            return rowNumber + 1;
        }

        internal TypeDefinitionHandle GetParentType(int rowId)
        {
            int rowOffset = (rowId - 1) * this.RowSize;
            return TypeDefinitionHandle.FromRowId(this.Block.PeekReference(rowOffset + _ParentOffset, _IsTypeDefTableRowRefSizeSmall));
        }

        internal int GetPropertyListStartFor(int rowId)
        {
            int rowOffset = (rowId - 1) * this.RowSize;
            return this.Block.PeekReference(rowOffset + _PropertyListOffset, _IsPropertyRefSizeSmall);
        }
    }

    internal struct PropertyPtrTableReader
    {
        internal readonly int NumberOfRows;
        private readonly bool _IsPropertyTableRowRefSizeSmall;
        private readonly int _PropertyOffset;
        internal readonly int RowSize;
        internal readonly MemoryBlock Block;

        internal PropertyPtrTableReader(
            int numberOfRows,
            int propertyTableRowRefSize,
            MemoryBlock containingBlock,
            int containingBlockOffset
        )
        {
            this.NumberOfRows = numberOfRows;
            _IsPropertyTableRowRefSizeSmall = propertyTableRowRefSize == 2;
            _PropertyOffset = 0;
            this.RowSize = _PropertyOffset + propertyTableRowRefSize;
            this.Block = containingBlock.GetMemoryBlockAt(containingBlockOffset, (int)(this.RowSize * numberOfRows));
        }

        internal PropertyDefinitionHandle GetPropertyFor(
          int rowId
        )
        // ^ requires rowId <= this.NumberOfRows;
        {
            int rowOffset = (rowId - 1) * this.RowSize;
            return PropertyDefinitionHandle.FromRowId(this.Block.PeekReference(rowOffset + _PropertyOffset, _IsPropertyTableRowRefSizeSmall));
        }
    }

    internal struct PropertyTableReader
    {
        internal readonly int NumberOfRows;
        private readonly bool _IsStringHeapRefSizeSmall;
        private readonly bool _IsBlobHeapRefSizeSmall;
        private readonly int _FlagsOffset;
        private readonly int _NameOffset;
        private readonly int _SignatureOffset;
        internal readonly int RowSize;
        internal readonly MemoryBlock Block;

        internal PropertyTableReader(
            int numberOfRows,
            int stringHeapRefSize,
            int blobHeapRefSize,
            MemoryBlock containingBlock,
            int containingBlockOffset)
        {
            this.NumberOfRows = numberOfRows;
            _IsStringHeapRefSizeSmall = stringHeapRefSize == 2;
            _IsBlobHeapRefSizeSmall = blobHeapRefSize == 2;
            _FlagsOffset = 0;
            _NameOffset = _FlagsOffset + sizeof(UInt16);
            _SignatureOffset = _NameOffset + stringHeapRefSize;
            this.RowSize = _SignatureOffset + blobHeapRefSize;
            this.Block = containingBlock.GetMemoryBlockAt(containingBlockOffset, (int)(this.RowSize * numberOfRows));
        }

        internal PropertyAttributes GetFlags(PropertyDefinitionHandle handle)
        {
            int rowOffset = (handle.RowId - 1) * this.RowSize;
            return (PropertyAttributes)this.Block.PeekUInt16(rowOffset + _FlagsOffset);
        }

        internal StringHandle GetName(PropertyDefinitionHandle handle)
        {
            int rowOffset = (handle.RowId - 1) * this.RowSize;
            return StringHandle.FromOffset(this.Block.PeekHeapReference(rowOffset + _NameOffset, _IsStringHeapRefSizeSmall));
        }

        internal BlobHandle GetSignature(PropertyDefinitionHandle handle)
        {
            int rowOffset = (handle.RowId - 1) * this.RowSize;
            return BlobHandle.FromOffset(this.Block.PeekHeapReference(rowOffset + _SignatureOffset, _IsBlobHeapRefSizeSmall));
        }
    }

    internal struct MethodSemanticsTableReader
    {
        internal readonly int NumberOfRows;
        private readonly bool _IsMethodTableRowRefSizeSmall;
        private readonly bool _IsHasSemanticRefSizeSmall;
        private readonly int _SemanticsFlagOffset;
        private readonly int _MethodOffset;
        private readonly int _AssociationOffset;
        internal readonly int RowSize;
        internal readonly MemoryBlock Block;

        internal MethodSemanticsTableReader(
            int numberOfRows,
            bool declaredSorted,
            int methodTableRowRefSize,
            int hasSemanticRefSize,
            MemoryBlock containingBlock,
            int containingBlockOffset)
        {
            this.NumberOfRows = numberOfRows;
            _IsMethodTableRowRefSizeSmall = methodTableRowRefSize == 2;
            _IsHasSemanticRefSizeSmall = hasSemanticRefSize == 2;
            _SemanticsFlagOffset = 0;
            _MethodOffset = _SemanticsFlagOffset + sizeof(UInt16);
            _AssociationOffset = _MethodOffset + methodTableRowRefSize;
            this.RowSize = _AssociationOffset + hasSemanticRefSize;
            this.Block = containingBlock.GetMemoryBlockAt(containingBlockOffset, (int)(this.RowSize * numberOfRows));

            if (!declaredSorted && !CheckSorted())
            {
                MetadataReader.ThrowTableNotSorted(TableIndex.MethodSemantics);
            }
        }

        internal MethodDefinitionHandle GetMethod(int rowId)
        {
            int rowOffset = (rowId - 1) * this.RowSize;
            return MethodDefinitionHandle.FromRowId(this.Block.PeekReference(rowOffset + _MethodOffset, _IsMethodTableRowRefSizeSmall));
        }

        internal MethodSemanticsAttributes GetSemantics(int rowId)
        {
            int rowOffset = (rowId - 1) * this.RowSize;
            return (MethodSemanticsAttributes)this.Block.PeekUInt16(rowOffset + _SemanticsFlagOffset);
        }

        internal EntityHandle GetAssociation(int rowId)
        {
            int rowOffset = (rowId - 1) * this.RowSize;
            return HasSemanticsTag.ConvertToHandle(this.Block.PeekTaggedReference(rowOffset + _AssociationOffset, _IsHasSemanticRefSizeSmall));
        }

        // returns rowID
        internal int FindSemanticMethodsForEvent(EventDefinitionHandle eventDef, out ushort methodCount)
        {
            methodCount = 0;
            uint searchCodedTag = HasSemanticsTag.ConvertEventHandleToTag(eventDef);
            return this.BinarySearchTag(searchCodedTag, ref methodCount);
        }

        internal int FindSemanticMethodsForProperty(PropertyDefinitionHandle propertyDef, out ushort methodCount)
        {
            methodCount = 0;
            uint searchCodedTag = HasSemanticsTag.ConvertPropertyHandleToTag(propertyDef);
            return this.BinarySearchTag(searchCodedTag, ref methodCount);
        }

        private int BinarySearchTag(uint searchCodedTag, ref ushort methodCount)
        {
            int startRowNumber, endRowNumber;
            this.Block.BinarySearchReferenceRange(
                this.NumberOfRows,
                this.RowSize,
                _AssociationOffset,
                searchCodedTag,
                _IsHasSemanticRefSizeSmall,
                out startRowNumber,
                out endRowNumber
            );

            if (startRowNumber == -1)
            {
                methodCount = 0;
                return 0;
            }

            methodCount = (ushort)(endRowNumber - startRowNumber + 1);
            return startRowNumber + 1;
        }

        private bool CheckSorted()
        {
            return this.Block.IsOrderedByReferenceAscending(this.RowSize, _AssociationOffset, _IsHasSemanticRefSizeSmall);
        }
    }

    internal struct MethodImplTableReader
    {
        internal readonly int NumberOfRows;
        private readonly bool _IsTypeDefTableRowRefSizeSmall;
        private readonly bool _IsMethodDefOrRefRefSizeSmall;
        private readonly int _ClassOffset;
        private readonly int _MethodBodyOffset;
        private readonly int _MethodDeclarationOffset;
        internal readonly int RowSize;
        internal readonly MemoryBlock Block;

        internal MethodImplTableReader(
            int numberOfRows,
            bool declaredSorted,
            int typeDefTableRowRefSize,
            int methodDefOrRefRefSize,
            MemoryBlock containingBlock,
            int containingBlockOffset
        )
        {
            this.NumberOfRows = numberOfRows;
            _IsTypeDefTableRowRefSizeSmall = typeDefTableRowRefSize == 2;
            _IsMethodDefOrRefRefSizeSmall = methodDefOrRefRefSize == 2;
            _ClassOffset = 0;
            _MethodBodyOffset = _ClassOffset + typeDefTableRowRefSize;
            _MethodDeclarationOffset = _MethodBodyOffset + methodDefOrRefRefSize;
            this.RowSize = _MethodDeclarationOffset + methodDefOrRefRefSize;
            this.Block = containingBlock.GetMemoryBlockAt(containingBlockOffset, (int)(this.RowSize * numberOfRows));

            if (!declaredSorted && !CheckSorted())
            {
                MetadataReader.ThrowTableNotSorted(TableIndex.MethodImpl);
            }
        }

        internal TypeDefinitionHandle GetClass(MethodImplementationHandle handle)
        {
            int rowOffset = (handle.RowId - 1) * this.RowSize;
            return TypeDefinitionHandle.FromRowId(this.Block.PeekReference(rowOffset + _ClassOffset, _IsTypeDefTableRowRefSizeSmall));
        }

        internal EntityHandle GetMethodBody(MethodImplementationHandle handle)
        {
            int rowOffset = (handle.RowId - 1) * this.RowSize;
            return MethodDefOrRefTag.ConvertToHandle(this.Block.PeekTaggedReference(rowOffset + _MethodBodyOffset, _IsMethodDefOrRefRefSizeSmall));
        }

        internal EntityHandle GetMethodDeclaration(MethodImplementationHandle handle)
        {
            int rowOffset = (handle.RowId - 1) * this.RowSize;
            return MethodDefOrRefTag.ConvertToHandle(this.Block.PeekTaggedReference(rowOffset + _MethodDeclarationOffset, _IsMethodDefOrRefRefSizeSmall));
        }

        internal void GetMethodImplRange(
            TypeDefinitionHandle typeDef,
            out int firstImplRowId,
            out int lastImplRowId)
        {
            int startRowNumber, endRowNumber;
            this.Block.BinarySearchReferenceRange(
                this.NumberOfRows,
                this.RowSize,
                _ClassOffset,
                (uint)typeDef.RowId,
                _IsTypeDefTableRowRefSizeSmall,
                out startRowNumber,
                out endRowNumber);

            if (startRowNumber == -1)
            {
                firstImplRowId = 1;
                lastImplRowId = 0;
            }
            else
            {
                firstImplRowId = startRowNumber + 1;
                lastImplRowId = endRowNumber + 1;
            }
        }

        private bool CheckSorted()
        {
            return this.Block.IsOrderedByReferenceAscending(this.RowSize, _ClassOffset, _IsTypeDefTableRowRefSizeSmall);
        }
    }

    internal struct ModuleRefTableReader
    {
        internal readonly int NumberOfRows;
        private readonly bool _IsStringHeapRefSizeSmall;
        private readonly int _NameOffset;
        internal readonly int RowSize;
        internal readonly MemoryBlock Block;

        internal ModuleRefTableReader(
            int numberOfRows,
            int stringHeapRefSize,
            MemoryBlock containingBlock,
            int containingBlockOffset
        )
        {
            this.NumberOfRows = numberOfRows;
            _IsStringHeapRefSizeSmall = stringHeapRefSize == 2;
            _NameOffset = 0;
            this.RowSize = _NameOffset + stringHeapRefSize;
            this.Block = containingBlock.GetMemoryBlockAt(containingBlockOffset, (int)(this.RowSize * numberOfRows));
        }

        internal StringHandle GetName(ModuleReferenceHandle handle)
        {
            int rowOffset = (handle.RowId - 1) * this.RowSize;
            return StringHandle.FromOffset(this.Block.PeekHeapReference(rowOffset + _NameOffset, _IsStringHeapRefSizeSmall));
        }
    }

    internal struct TypeSpecTableReader
    {
        internal readonly int NumberOfRows;
        private readonly bool _IsBlobHeapRefSizeSmall;
        private readonly int _SignatureOffset;
        internal readonly int RowSize;
        internal readonly MemoryBlock Block;

        internal TypeSpecTableReader(
            int numberOfRows,
            int blobHeapRefSize,
            MemoryBlock containingBlock,
            int containingBlockOffset
        )
        {
            this.NumberOfRows = numberOfRows;
            _IsBlobHeapRefSizeSmall = blobHeapRefSize == 2;
            _SignatureOffset = 0;
            this.RowSize = _SignatureOffset + blobHeapRefSize;
            this.Block = containingBlock.GetMemoryBlockAt(containingBlockOffset, (int)(this.RowSize * numberOfRows));
        }

        internal BlobHandle GetSignature(TypeSpecificationHandle handle)
        {
            int rowOffset = (handle.RowId - 1) * this.RowSize;
            return BlobHandle.FromOffset(this.Block.PeekHeapReference(rowOffset + _SignatureOffset, _IsBlobHeapRefSizeSmall));
        }
    }

    internal struct ImplMapTableReader
    {
        internal readonly int NumberOfRows;
        private readonly bool _IsModuleRefTableRowRefSizeSmall;
        private readonly bool _IsMemberForwardRowRefSizeSmall;
        private readonly bool _IsStringHeapRefSizeSmall;
        private readonly int _FlagsOffset;
        private readonly int _MemberForwardedOffset;
        private readonly int _ImportNameOffset;
        private readonly int _ImportScopeOffset;
        internal readonly int RowSize;
        internal readonly MemoryBlock Block;

        internal ImplMapTableReader(
            int numberOfRows,
            bool declaredSorted,
            int moduleRefTableRowRefSize,
            int memberForwardedRefSize,
            int stringHeapRefSize,
            MemoryBlock containingBlock,
            int containingBlockOffset
        )
        {
            this.NumberOfRows = numberOfRows;
            _IsModuleRefTableRowRefSizeSmall = moduleRefTableRowRefSize == 2;
            _IsMemberForwardRowRefSizeSmall = memberForwardedRefSize == 2;
            _IsStringHeapRefSizeSmall = stringHeapRefSize == 2;
            _FlagsOffset = 0;
            _MemberForwardedOffset = _FlagsOffset + sizeof(UInt16);
            _ImportNameOffset = _MemberForwardedOffset + memberForwardedRefSize;
            _ImportScopeOffset = _ImportNameOffset + stringHeapRefSize;
            this.RowSize = _ImportScopeOffset + moduleRefTableRowRefSize;
            this.Block = containingBlock.GetMemoryBlockAt(containingBlockOffset, (int)(this.RowSize * numberOfRows));

            if (!declaredSorted && !CheckSorted())
            {
                MetadataReader.ThrowTableNotSorted(TableIndex.ImplMap);
            }
        }

        internal MethodImport GetImport(int rowId)
        {
            int rowOffset = (rowId - 1) * this.RowSize;
            var pInvokeMapFlags = (MethodImportAttributes)Block.PeekUInt16(rowOffset + _FlagsOffset);
            var importName = StringHandle.FromOffset(Block.PeekHeapReference(rowOffset + _ImportNameOffset, _IsStringHeapRefSizeSmall));
            var importScope = ModuleReferenceHandle.FromRowId(Block.PeekReference(rowOffset + _ImportScopeOffset, _IsModuleRefTableRowRefSizeSmall));
            return new MethodImport(pInvokeMapFlags, importName, importScope);
        }

        internal EntityHandle GetMemberForwarded(int rowId)
        {
            int rowOffset = (rowId - 1) * this.RowSize;
            return MemberForwardedTag.ConvertToHandle(Block.PeekTaggedReference(rowOffset + _MemberForwardedOffset, _IsMemberForwardRowRefSizeSmall));
        }

        internal int FindImplForMethod(MethodDefinitionHandle methodDef)
        {
            uint searchCodedTag = MemberForwardedTag.ConvertMethodDefToTag(methodDef);
            return this.BinarySearchTag(searchCodedTag);
        }

        private int BinarySearchTag(uint searchCodedTag)
        {
            int foundRowNumber =
              this.Block.BinarySearchReference(
                this.NumberOfRows,
                this.RowSize,
                _MemberForwardedOffset,
                searchCodedTag,
                _IsMemberForwardRowRefSizeSmall);

            return foundRowNumber + 1;
        }

        private bool CheckSorted()
        {
            return this.Block.IsOrderedByReferenceAscending(this.RowSize, _MemberForwardedOffset, _IsMemberForwardRowRefSizeSmall);
        }
    }

    internal struct FieldRVATableReader
    {
        internal readonly int NumberOfRows;
        private readonly bool _IsFieldTableRowRefSizeSmall;
        private readonly int _RvaOffset;
        private readonly int _FieldOffset;
        internal readonly int RowSize;
        internal readonly MemoryBlock Block;

        internal FieldRVATableReader(
            int numberOfRows,
            bool declaredSorted,
            int fieldTableRowRefSize,
            MemoryBlock containingBlock,
            int containingBlockOffset)
        {
            this.NumberOfRows = numberOfRows;
            _IsFieldTableRowRefSizeSmall = fieldTableRowRefSize == 2;
            _RvaOffset = 0;
            _FieldOffset = _RvaOffset + sizeof(UInt32);
            this.RowSize = _FieldOffset + fieldTableRowRefSize;
            this.Block = containingBlock.GetMemoryBlockAt(containingBlockOffset, (int)(this.RowSize * numberOfRows));

            if (!declaredSorted && !CheckSorted())
            {
                MetadataReader.ThrowTableNotSorted(TableIndex.FieldRva);
            }
        }

<<<<<<< HEAD
        internal int GetRva(uint rowId)
        {
            int rowOffset = (int)(rowId - 1) * this.RowSize;
            return Block.PeekInt32(rowOffset + _RvaOffset);
        }

        internal uint FindFieldRvaRowId(uint fieldDefRowId)
=======
        internal int GetRva(int rowId)
        {
            int rowOffset = (rowId - 1) * this.RowSize;
            return Block.PeekInt32(rowOffset + _RVAOffset);
        }

        internal int FindFieldRvaRowId(int fieldDefRowId)
>>>>>>> e8f04ced
        {
            int foundRowNumber = Block.BinarySearchReference(
                this.NumberOfRows,
                this.RowSize,
                _FieldOffset,
                (uint)fieldDefRowId,
                _IsFieldTableRowRefSizeSmall);

            return foundRowNumber + 1;
        }

        private bool CheckSorted()
        {
            return this.Block.IsOrderedByReferenceAscending(this.RowSize, _FieldOffset, _IsFieldTableRowRefSizeSmall);
        }
    }

    internal struct EnCLogTableReader
    {
        internal readonly int NumberOfRows;
        private readonly int _TokenOffset;
        private readonly int _FuncCodeOffset;
        internal readonly int RowSize;
        internal readonly MemoryBlock Block;

        internal EnCLogTableReader(
            int numberOfRows,
            MemoryBlock containingBlock,
            int containingBlockOffset,
            MetadataStreamKind metadataStreamKind)
        {
            // EnC tables are not allowed in a compressed stream.
            // However when asked for a snapshot of the current metadata after an EnC change has been applied 
            // the CLR includes the EnCLog table into the snapshot (but not EnCMap). We pretend EnCLog is empty.
            this.NumberOfRows = (metadataStreamKind == MetadataStreamKind.Compressed) ? 0 : numberOfRows;

            _TokenOffset = 0;
            _FuncCodeOffset = _TokenOffset + sizeof(uint);
            this.RowSize = _FuncCodeOffset + sizeof(uint);
            this.Block = containingBlock.GetMemoryBlockAt(containingBlockOffset, (int)(this.RowSize * numberOfRows));
        }

        internal uint GetToken(int rowId)
        {
            int rowOffset = (rowId - 1) * this.RowSize;
            return this.Block.PeekUInt32(rowOffset + _TokenOffset);
        }

        internal EditAndContinueOperation GetFuncCode(int rowId)
        {
            int rowOffset = (rowId - 1) * this.RowSize;
            return (EditAndContinueOperation)this.Block.PeekUInt32(rowOffset + _FuncCodeOffset);
        }
    }

    internal struct EnCMapTableReader
    {
        internal readonly int NumberOfRows;
        private readonly int _TokenOffset;
        internal readonly int RowSize;
        internal readonly MemoryBlock Block;

        internal EnCMapTableReader(
            int numberOfRows,
            MemoryBlock containingBlock,
            int containingBlockOffset)
        {
            this.NumberOfRows = numberOfRows;
            _TokenOffset = 0;
            this.RowSize = _TokenOffset + sizeof(uint);
            this.Block = containingBlock.GetMemoryBlockAt(containingBlockOffset, this.RowSize * numberOfRows);
        }

        internal uint GetToken(int rowId)
        {
            int rowOffset = (rowId - 1) * this.RowSize;
            return this.Block.PeekUInt32(rowOffset + _TokenOffset);
        }
    }

    internal struct AssemblyTableReader
    {
        internal readonly int NumberOfRows;
        private readonly bool _IsStringHeapRefSizeSmall;
        private readonly bool _IsBlobHeapRefSizeSmall;
        private readonly int _HashAlgIdOffset;
        private readonly int _MajorVersionOffset;
        private readonly int _MinorVersionOffset;
        private readonly int _BuildNumberOffset;
        private readonly int _RevisionNumberOffset;
        private readonly int _FlagsOffset;
        private readonly int _PublicKeyOffset;
        private readonly int _NameOffset;
        private readonly int _CultureOffset;
        internal readonly int RowSize;
        internal readonly MemoryBlock Block;

        internal AssemblyTableReader(
            int numberOfRows,
            int stringHeapRefSize,
            int blobHeapRefSize,
            MemoryBlock containingBlock,
            int containingBlockOffset
        )
        {
            // NOTE: obfuscated assemblies may have more than one row in Assembly table,
            //       we ignore all rows but the first one
            this.NumberOfRows = numberOfRows > 1 ? 1 : numberOfRows;

            _IsStringHeapRefSizeSmall = stringHeapRefSize == 2;
            _IsBlobHeapRefSizeSmall = blobHeapRefSize == 2;
            _HashAlgIdOffset = 0;
            _MajorVersionOffset = _HashAlgIdOffset + sizeof(UInt32);
            _MinorVersionOffset = _MajorVersionOffset + sizeof(UInt16);
            _BuildNumberOffset = _MinorVersionOffset + sizeof(UInt16);
            _RevisionNumberOffset = _BuildNumberOffset + sizeof(UInt16);
            _FlagsOffset = _RevisionNumberOffset + sizeof(UInt16);
            _PublicKeyOffset = _FlagsOffset + sizeof(UInt32);
            _NameOffset = _PublicKeyOffset + blobHeapRefSize;
            _CultureOffset = _NameOffset + stringHeapRefSize;
            this.RowSize = _CultureOffset + stringHeapRefSize;
            this.Block = containingBlock.GetMemoryBlockAt(containingBlockOffset, this.RowSize * numberOfRows);
        }

        internal AssemblyHashAlgorithm GetHashAlgorithm()
        {
            Debug.Assert(NumberOfRows == 1);
            return (AssemblyHashAlgorithm)this.Block.PeekUInt32(_HashAlgIdOffset);
        }

        internal Version GetVersion()
        {
            Debug.Assert(NumberOfRows == 1);
            return new Version(
                this.Block.PeekUInt16(_MajorVersionOffset),
                this.Block.PeekUInt16(_MinorVersionOffset),
                this.Block.PeekUInt16(_BuildNumberOffset),
                this.Block.PeekUInt16(_RevisionNumberOffset));
        }

        internal AssemblyFlags GetFlags()
        {
            Debug.Assert(NumberOfRows == 1);
            return (AssemblyFlags)this.Block.PeekUInt32(_FlagsOffset);
        }

        internal BlobHandle GetPublicKey()
        {
            Debug.Assert(NumberOfRows == 1);
            return BlobHandle.FromOffset(this.Block.PeekHeapReference(_PublicKeyOffset, _IsBlobHeapRefSizeSmall));
        }

        internal StringHandle GetName()
        {
            Debug.Assert(NumberOfRows == 1);
            return StringHandle.FromOffset(this.Block.PeekHeapReference(_NameOffset, _IsStringHeapRefSizeSmall));
        }

        internal StringHandle GetCulture()
        {
            Debug.Assert(NumberOfRows == 1);
            return StringHandle.FromOffset(this.Block.PeekHeapReference(_CultureOffset, _IsStringHeapRefSizeSmall));
        }
    }

    internal struct AssemblyProcessorTableReader
    {
        internal readonly int NumberOfRows;
        private readonly int _ProcessorOffset;
        internal readonly int RowSize;
        internal readonly MemoryBlock Block;

        internal AssemblyProcessorTableReader(
            int numberOfRows,
            MemoryBlock containingBlock,
            int containingBlockOffset
        )
        {
            this.NumberOfRows = numberOfRows;
            _ProcessorOffset = 0;
            this.RowSize = _ProcessorOffset + sizeof(UInt32);
            this.Block = containingBlock.GetMemoryBlockAt(containingBlockOffset, (int)(this.RowSize * numberOfRows));
        }
    }

    internal struct AssemblyOSTableReader
    {
        internal readonly int NumberOfRows;
        private readonly int _OSPlatformIdOffset;
        private readonly int _OSMajorVersionIdOffset;
        private readonly int _OSMinorVersionIdOffset;
        internal readonly int RowSize;
        internal readonly MemoryBlock Block;

        internal AssemblyOSTableReader(
            int numberOfRows,
            MemoryBlock containingBlock,
            int containingBlockOffset
        )
        {
            this.NumberOfRows = numberOfRows;
            _OSPlatformIdOffset = 0;
            _OSMajorVersionIdOffset = _OSPlatformIdOffset + sizeof(UInt32);
            _OSMinorVersionIdOffset = _OSMajorVersionIdOffset + sizeof(UInt32);
            this.RowSize = _OSMinorVersionIdOffset + sizeof(UInt32);
            this.Block = containingBlock.GetMemoryBlockAt(containingBlockOffset, (int)(this.RowSize * numberOfRows));
        }
    }

    internal struct AssemblyRefTableReader
    {
        /// <summary>
        /// In CLI metadata equal to the actual number of entries in AssemblyRef table.
        /// In WinMD metadata it includes synthesized AssemblyRefs in addition.
        /// </summary>
        internal readonly int NumberOfNonVirtualRows;
        internal readonly int NumberOfVirtualRows;

        private readonly bool _IsStringHeapRefSizeSmall;
        private readonly bool _IsBlobHeapRefSizeSmall;
        private readonly int _MajorVersionOffset;
        private readonly int _MinorVersionOffset;
        private readonly int _BuildNumberOffset;
        private readonly int _RevisionNumberOffset;
        private readonly int _FlagsOffset;
        private readonly int _PublicKeyOrTokenOffset;
        private readonly int _NameOffset;
        private readonly int _CultureOffset;
        private readonly int _HashValueOffset;
        internal readonly int RowSize;
        internal readonly MemoryBlock Block;

        internal AssemblyRefTableReader(
            int numberOfRows,
            int stringHeapRefSize,
            int blobHeapRefSize,
            MemoryBlock containingBlock,
            int containingBlockOffset,
            MetadataKind metadataKind)
        {
            this.NumberOfNonVirtualRows = numberOfRows;
            this.NumberOfVirtualRows = (metadataKind == MetadataKind.Ecma335) ? 0 : (int)AssemblyReferenceHandle.VirtualIndex.Count;

            _IsStringHeapRefSizeSmall = stringHeapRefSize == 2;
            _IsBlobHeapRefSizeSmall = blobHeapRefSize == 2;
            _MajorVersionOffset = 0;
            _MinorVersionOffset = _MajorVersionOffset + sizeof(UInt16);
            _BuildNumberOffset = _MinorVersionOffset + sizeof(UInt16);
            _RevisionNumberOffset = _BuildNumberOffset + sizeof(UInt16);
            _FlagsOffset = _RevisionNumberOffset + sizeof(UInt16);
            _PublicKeyOrTokenOffset = _FlagsOffset + sizeof(UInt32);
            _NameOffset = _PublicKeyOrTokenOffset + blobHeapRefSize;
            _CultureOffset = _NameOffset + stringHeapRefSize;
            _HashValueOffset = _CultureOffset + stringHeapRefSize;
            this.RowSize = _HashValueOffset + blobHeapRefSize;
            this.Block = containingBlock.GetMemoryBlockAt(containingBlockOffset, this.RowSize * numberOfRows);
        }

        internal Version GetVersion(int rowId)
        {
            int rowOffset = (int)(rowId - 1) * this.RowSize;
            return new Version(
                this.Block.PeekUInt16(rowOffset + _MajorVersionOffset),
                this.Block.PeekUInt16(rowOffset + _MinorVersionOffset),
                this.Block.PeekUInt16(rowOffset + _BuildNumberOffset),
                this.Block.PeekUInt16(rowOffset + _RevisionNumberOffset));
        }

        internal AssemblyFlags GetFlags(int rowId)
        {
            int rowOffset = (int)(rowId - 1) * this.RowSize;
            return (AssemblyFlags)this.Block.PeekUInt32(rowOffset + _FlagsOffset);
        }

        internal BlobHandle GetPublicKeyOrToken(int rowId)
        {
            int rowOffset = (int)(rowId - 1) * this.RowSize;
            return BlobHandle.FromOffset(this.Block.PeekHeapReference(rowOffset + _PublicKeyOrTokenOffset, _IsBlobHeapRefSizeSmall));
        }

        internal StringHandle GetName(int rowId)
        {
            int rowOffset = (int)(rowId - 1) * this.RowSize;
            return StringHandle.FromOffset(this.Block.PeekHeapReference(rowOffset + _NameOffset, _IsStringHeapRefSizeSmall));
        }

        internal StringHandle GetCulture(int rowId)
        {
            int rowOffset = (int)(rowId - 1) * this.RowSize;
            return StringHandle.FromOffset(this.Block.PeekHeapReference(rowOffset + _CultureOffset, _IsStringHeapRefSizeSmall));
        }

        internal BlobHandle GetHashValue(int rowId)
        {
            int rowOffset = (int)(rowId - 1) * this.RowSize;
            return BlobHandle.FromOffset(this.Block.PeekHeapReference(rowOffset + _HashValueOffset, _IsBlobHeapRefSizeSmall));
        }
    }

    internal struct AssemblyRefProcessorTableReader
    {
        internal readonly int NumberOfRows;
        private readonly bool _IsAssemblyRefTableRowSizeSmall;
        private readonly int _ProcessorOffset;
        private readonly int _AssemblyRefOffset;
        internal readonly int RowSize;
        internal readonly MemoryBlock Block;

        internal AssemblyRefProcessorTableReader(
            int numberOfRows,
            int assemblyRefTableRowRefSize,
            MemoryBlock containingBlock,
            int containingBlockOffset
        )
        {
            this.NumberOfRows = numberOfRows;
            _IsAssemblyRefTableRowSizeSmall = assemblyRefTableRowRefSize == 2;
            _ProcessorOffset = 0;
            _AssemblyRefOffset = _ProcessorOffset + sizeof(UInt32);
            this.RowSize = _AssemblyRefOffset + assemblyRefTableRowRefSize;
            this.Block = containingBlock.GetMemoryBlockAt(containingBlockOffset, (int)(this.RowSize * numberOfRows));
        }
    }

    internal struct AssemblyRefOSTableReader
    {
        internal readonly int NumberOfRows;
        private readonly bool _IsAssemblyRefTableRowRefSizeSmall;
        private readonly int _OSPlatformIdOffset;
        private readonly int _OSMajorVersionIdOffset;
        private readonly int _OSMinorVersionIdOffset;
        private readonly int _AssemblyRefOffset;
        internal readonly int RowSize;
        internal readonly MemoryBlock Block;

        internal AssemblyRefOSTableReader(
            int numberOfRows,
            int assemblyRefTableRowRefSize,
            MemoryBlock containingBlock,
            int containingBlockOffset)
        {
            this.NumberOfRows = numberOfRows;
            _IsAssemblyRefTableRowRefSizeSmall = assemblyRefTableRowRefSize == 2;
            _OSPlatformIdOffset = 0;
            _OSMajorVersionIdOffset = _OSPlatformIdOffset + sizeof(UInt32);
            _OSMinorVersionIdOffset = _OSMajorVersionIdOffset + sizeof(UInt32);
            _AssemblyRefOffset = _OSMinorVersionIdOffset + sizeof(UInt32);
            this.RowSize = _AssemblyRefOffset + assemblyRefTableRowRefSize;
            this.Block = containingBlock.GetMemoryBlockAt(containingBlockOffset, (int)(this.RowSize * numberOfRows));
        }
    }

    internal struct FileTableReader
    {
        internal readonly int NumberOfRows;
        private readonly bool _IsStringHeapRefSizeSmall;
        private readonly bool _IsBlobHeapRefSizeSmall;
        private readonly int _FlagsOffset;
        private readonly int _NameOffset;
        private readonly int _HashValueOffset;
        internal readonly int RowSize;
        internal readonly MemoryBlock Block;

        internal FileTableReader(
            int numberOfRows,
            int stringHeapRefSize,
            int blobHeapRefSize,
            MemoryBlock containingBlock,
            int containingBlockOffset)
        {
            this.NumberOfRows = numberOfRows;
            _IsStringHeapRefSizeSmall = stringHeapRefSize == 2;
            _IsBlobHeapRefSizeSmall = blobHeapRefSize == 2;
            _FlagsOffset = 0;
            _NameOffset = _FlagsOffset + sizeof(UInt32);
            _HashValueOffset = _NameOffset + stringHeapRefSize;
            this.RowSize = _HashValueOffset + blobHeapRefSize;
            this.Block = containingBlock.GetMemoryBlockAt(containingBlockOffset, (int)(this.RowSize * numberOfRows));
        }

        internal BlobHandle GetHashValue(AssemblyFileHandle handle)
        {
            int rowOffset = (handle.RowId - 1) * this.RowSize;
            return BlobHandle.FromOffset(this.Block.PeekHeapReference(rowOffset + _HashValueOffset, _IsBlobHeapRefSizeSmall));
        }

        internal uint GetFlags(AssemblyFileHandle handle)
        {
            int rowOffset = (handle.RowId - 1) * this.RowSize;
            return this.Block.PeekUInt32(rowOffset + _FlagsOffset);
        }

        internal StringHandle GetName(AssemblyFileHandle handle)
        {
            int rowOffset = (handle.RowId - 1) * this.RowSize;
            return StringHandle.FromOffset(this.Block.PeekHeapReference(rowOffset + _NameOffset, _IsStringHeapRefSizeSmall));
        }
    }

    internal struct ExportedTypeTableReader
    {
        internal readonly int NumberOfRows;
        private readonly bool _IsImplementationRefSizeSmall;
        private readonly bool _IsStringHeapRefSizeSmall;
        private readonly int _FlagsOffset;
        private readonly int _TypeDefIdOffset;
        private readonly int _TypeNameOffset;
        private readonly int _TypeNamespaceOffset;
        private readonly int _ImplementationOffset;
        internal readonly int RowSize;
        internal readonly MemoryBlock Block;

        internal ExportedTypeTableReader(
            int numberOfRows,
            int implementationRefSize,
            int stringHeapRefSize,
            MemoryBlock containingBlock,
            int containingBlockOffset
        )
        {
            this.NumberOfRows = numberOfRows;
            _IsImplementationRefSizeSmall = implementationRefSize == 2;
            _IsStringHeapRefSizeSmall = stringHeapRefSize == 2;
            _FlagsOffset = 0;
            _TypeDefIdOffset = _FlagsOffset + sizeof(UInt32);
            _TypeNameOffset = _TypeDefIdOffset + sizeof(UInt32);
            _TypeNamespaceOffset = _TypeNameOffset + stringHeapRefSize;
            _ImplementationOffset = _TypeNamespaceOffset + stringHeapRefSize;
            this.RowSize = _ImplementationOffset + implementationRefSize;
            this.Block = containingBlock.GetMemoryBlockAt(containingBlockOffset, (int)(this.RowSize * numberOfRows));
        }

        internal StringHandle GetTypeName(int rowId)
        {
            int rowOffset = (rowId - 1) * this.RowSize;
            return StringHandle.FromOffset(this.Block.PeekHeapReference(rowOffset + _TypeNameOffset, _IsStringHeapRefSizeSmall));
        }

        internal StringHandle GetTypeNamespaceString(int rowId)
        {
            int rowOffset = (rowId - 1) * this.RowSize;
            return StringHandle.FromOffset(this.Block.PeekHeapReference(rowOffset + _TypeNamespaceOffset, _IsStringHeapRefSizeSmall));
        }

        internal NamespaceDefinitionHandle GetTypeNamespace(int rowId)
        {
            int rowOffset = (rowId - 1) * this.RowSize;
            return NamespaceDefinitionHandle.FromFullNameOffset(this.Block.PeekHeapReference(rowOffset + _TypeNamespaceOffset, _IsStringHeapRefSizeSmall));
        }

        internal EntityHandle GetImplementation(int rowId)
        {
            int rowOffset = (rowId - 1) * this.RowSize;
            return ImplementationTag.ConvertToHandle(this.Block.PeekTaggedReference(rowOffset + _ImplementationOffset, _IsImplementationRefSizeSmall));
        }

        internal TypeAttributes GetFlags(int rowId)
        {
            int rowOffset = (rowId - 1) * this.RowSize;
            return (TypeAttributes)this.Block.PeekUInt32(rowOffset + _FlagsOffset);
        }

        internal int GetTypeDefId(int rowId)
        {
            int rowOffset = (rowId - 1) * this.RowSize;
            return this.Block.PeekInt32(rowOffset + _TypeDefIdOffset);
        }

        internal int GetNamespace(int rowId)
        {
            int rowOffset = (rowId - 1) * this.RowSize;
            return this.Block.PeekReference(rowOffset + _TypeNamespaceOffset, _IsStringHeapRefSizeSmall);
        }
    }

    internal struct ManifestResourceTableReader
    {
        internal readonly int NumberOfRows;
        private readonly bool _IsImplementationRefSizeSmall;
        private readonly bool _IsStringHeapRefSizeSmall;
        private readonly int _OffsetOffset;
        private readonly int _FlagsOffset;
        private readonly int _NameOffset;
        private readonly int _ImplementationOffset;
        internal readonly int RowSize;
        internal readonly MemoryBlock Block;

        internal ManifestResourceTableReader(
            int numberOfRows,
            int implementationRefSize,
            int stringHeapRefSize,
            MemoryBlock containingBlock,
            int containingBlockOffset
        )
        {
            this.NumberOfRows = numberOfRows;
            _IsImplementationRefSizeSmall = implementationRefSize == 2;
            _IsStringHeapRefSizeSmall = stringHeapRefSize == 2;
            _OffsetOffset = 0;
            _FlagsOffset = _OffsetOffset + sizeof(UInt32);
            _NameOffset = _FlagsOffset + sizeof(UInt32);
            _ImplementationOffset = _NameOffset + stringHeapRefSize;
            this.RowSize = _ImplementationOffset + implementationRefSize;
            this.Block = containingBlock.GetMemoryBlockAt(containingBlockOffset, (int)(this.RowSize * numberOfRows));
        }

        internal StringHandle GetName(ManifestResourceHandle handle)
        {
            int rowOffset = (handle.RowId - 1) * this.RowSize;
            return StringHandle.FromOffset(this.Block.PeekHeapReference(rowOffset + _NameOffset, _IsStringHeapRefSizeSmall));
        }

        internal EntityHandle GetImplementation(ManifestResourceHandle handle)
        {
            int rowOffset = (handle.RowId - 1) * this.RowSize;
            return ImplementationTag.ConvertToHandle(this.Block.PeekTaggedReference(rowOffset + _ImplementationOffset, _IsImplementationRefSizeSmall));
        }

        internal uint GetOffset(ManifestResourceHandle handle)
        {
            int rowOffset = (handle.RowId - 1) * this.RowSize;
            return this.Block.PeekUInt32(rowOffset + _OffsetOffset);
        }

        internal ManifestResourceAttributes GetFlags(ManifestResourceHandle handle)
        {
            int rowOffset = (handle.RowId - 1) * this.RowSize;
            return (ManifestResourceAttributes)this.Block.PeekUInt32(rowOffset + _FlagsOffset);
        }
    }

    internal struct NestedClassTableReader
    {
        internal readonly int NumberOfRows;
        private readonly bool _IsTypeDefTableRowRefSizeSmall;
        private readonly int _NestedClassOffset;
        private readonly int _EnclosingClassOffset;
        internal readonly int RowSize;
        internal readonly MemoryBlock Block;

        internal NestedClassTableReader(
            int numberOfRows,
            bool declaredSorted,
            int typeDefTableRowRefSize,
            MemoryBlock containingBlock,
            int containingBlockOffset
        )
        {
            this.NumberOfRows = numberOfRows;
            _IsTypeDefTableRowRefSizeSmall = typeDefTableRowRefSize == 2;
            _NestedClassOffset = 0;
            _EnclosingClassOffset = _NestedClassOffset + typeDefTableRowRefSize;
            this.RowSize = _EnclosingClassOffset + typeDefTableRowRefSize;
            this.Block = containingBlock.GetMemoryBlockAt(containingBlockOffset, (int)(this.RowSize * numberOfRows));

            if (!declaredSorted && !CheckSorted())
            {
                MetadataReader.ThrowTableNotSorted(TableIndex.NestedClass);
            }
        }

        internal TypeDefinitionHandle GetNestedClass(int rowId)
        {
            int rowOffset = (int)(rowId - 1) * this.RowSize;
            return TypeDefinitionHandle.FromRowId(this.Block.PeekReference(rowOffset + _NestedClassOffset, _IsTypeDefTableRowRefSizeSmall));
        }

        internal TypeDefinitionHandle GetEnclosingClass(int rowId)
        {
            int rowOffset = (int)(rowId - 1) * this.RowSize;
            return TypeDefinitionHandle.FromRowId(this.Block.PeekReference(rowOffset + _EnclosingClassOffset, _IsTypeDefTableRowRefSizeSmall));
        }

        internal TypeDefinitionHandle FindEnclosingType(TypeDefinitionHandle nestedTypeDef)
        {
            int rowNumber =
              this.Block.BinarySearchReference(
                this.NumberOfRows,
                this.RowSize,
                _NestedClassOffset,
                (uint)nestedTypeDef.RowId,
                _IsTypeDefTableRowRefSizeSmall);

            if (rowNumber == -1)
            {
                return default(TypeDefinitionHandle);
            }

            return TypeDefinitionHandle.FromRowId(this.Block.PeekReference(rowNumber * this.RowSize + _EnclosingClassOffset, _IsTypeDefTableRowRefSizeSmall));
        }

        private bool CheckSorted()
        {
            return this.Block.IsOrderedByReferenceAscending(this.RowSize, _NestedClassOffset, _IsTypeDefTableRowRefSizeSmall);
        }
    }

    internal struct GenericParamTableReader
    {
        internal readonly int NumberOfRows;
        private readonly bool _IsTypeOrMethodDefRefSizeSmall;
        private readonly bool _IsStringHeapRefSizeSmall;
        private readonly int _NumberOffset;
        private readonly int _FlagsOffset;
        private readonly int _OwnerOffset;
        private readonly int _NameOffset;
        internal readonly int RowSize;
        internal readonly MemoryBlock Block;

        internal GenericParamTableReader(
            int numberOfRows,
            bool declaredSorted,
            int typeOrMethodDefRefSize,
            int stringHeapRefSize,
            MemoryBlock containingBlock,
            int containingBlockOffset)
        {
            this.NumberOfRows = numberOfRows;
            _IsTypeOrMethodDefRefSizeSmall = typeOrMethodDefRefSize == 2;
            _IsStringHeapRefSizeSmall = stringHeapRefSize == 2;
            _NumberOffset = 0;
            _FlagsOffset = _NumberOffset + sizeof(UInt16);
            _OwnerOffset = _FlagsOffset + sizeof(UInt16);
            _NameOffset = _OwnerOffset + typeOrMethodDefRefSize;
            this.RowSize = _NameOffset + stringHeapRefSize;
            this.Block = containingBlock.GetMemoryBlockAt(containingBlockOffset, (int)(this.RowSize * numberOfRows));

            if (!declaredSorted && !CheckSorted())
            {
                MetadataReader.ThrowTableNotSorted(TableIndex.GenericParam);
            }
        }

        internal ushort GetNumber(GenericParameterHandle handle)
        {
            int rowOffset = (handle.RowId - 1) * this.RowSize;
            return this.Block.PeekUInt16(rowOffset + _NumberOffset);
        }

        internal GenericParameterAttributes GetFlags(GenericParameterHandle handle)
        {
            int rowOffset = (handle.RowId - 1) * this.RowSize;
            return (GenericParameterAttributes)this.Block.PeekUInt16(rowOffset + _FlagsOffset);
        }

        internal StringHandle GetName(GenericParameterHandle handle)
        {
            int rowOffset = (handle.RowId - 1) * this.RowSize;
            return StringHandle.FromOffset(this.Block.PeekHeapReference(rowOffset + _NameOffset, _IsStringHeapRefSizeSmall));
        }

        internal EntityHandle GetOwner(GenericParameterHandle handle)
        {
            int rowOffset = (handle.RowId - 1) * this.RowSize;
            return TypeOrMethodDefTag.ConvertToHandle(this.Block.PeekTaggedReference(rowOffset + _OwnerOffset, _IsTypeOrMethodDefRefSizeSmall));
        }

        internal GenericParameterHandleCollection FindGenericParametersForType(TypeDefinitionHandle typeDef)
        {
            ushort count = 0;
            uint searchCodedTag = TypeOrMethodDefTag.ConvertTypeDefRowIdToTag(typeDef);
            int startRid = (int)this.BinarySearchTag(searchCodedTag, ref count);

            return new GenericParameterHandleCollection(startRid, count);
        }

        internal GenericParameterHandleCollection FindGenericParametersForMethod(MethodDefinitionHandle methodDef)
        {
            ushort count = 0;
            uint searchCodedTag = TypeOrMethodDefTag.ConvertMethodDefToTag(methodDef);
            int startRid = (int)this.BinarySearchTag(searchCodedTag, ref count);

            return new GenericParameterHandleCollection(startRid, count);
        }

        private int BinarySearchTag(uint searchCodedTag, ref ushort genericParamCount)
        {
            int startRowNumber, endRowNumber;
            this.Block.BinarySearchReferenceRange(
                this.NumberOfRows,
                this.RowSize,
                _OwnerOffset,
                searchCodedTag,
                _IsTypeOrMethodDefRefSizeSmall,
                out startRowNumber,
                out endRowNumber);

            if (startRowNumber == -1)
            {
                genericParamCount = 0;
                return 0;
            }

            genericParamCount = (ushort)(endRowNumber - startRowNumber + 1);
            return startRowNumber + 1;
        }

        private bool CheckSorted()
        {
            return this.Block.IsOrderedByReferenceAscending(this.RowSize, _OwnerOffset, _IsTypeOrMethodDefRefSizeSmall);
        }
    }

    internal struct MethodSpecTableReader
    {
        internal readonly int NumberOfRows;
        private readonly bool _IsMethodDefOrRefRefSizeSmall;
        private readonly bool _IsBlobHeapRefSizeSmall;
        private readonly int _MethodOffset;
        private readonly int _InstantiationOffset;
        internal readonly int RowSize;
        internal readonly MemoryBlock Block;

        internal MethodSpecTableReader(
            int numberOfRows,
            int methodDefOrRefRefSize,
            int blobHeapRefSize,
            MemoryBlock containingBlock,
            int containingBlockOffset)
        {
            this.NumberOfRows = numberOfRows;
            _IsMethodDefOrRefRefSizeSmall = methodDefOrRefRefSize == 2;
            _IsBlobHeapRefSizeSmall = blobHeapRefSize == 2;
            _MethodOffset = 0;
            _InstantiationOffset = _MethodOffset + methodDefOrRefRefSize;
            this.RowSize = _InstantiationOffset + blobHeapRefSize;
            this.Block = containingBlock.GetMemoryBlockAt(containingBlockOffset, (int)(this.RowSize * numberOfRows));
        }

        internal EntityHandle GetMethod(MethodSpecificationHandle handle)
        {
            int rowOffset = (handle.RowId - 1) * this.RowSize;
            return MethodDefOrRefTag.ConvertToHandle(this.Block.PeekTaggedReference(rowOffset + _MethodOffset, _IsMethodDefOrRefRefSizeSmall));
        }

        internal BlobHandle GetInstantiation(MethodSpecificationHandle handle)
        {
            int rowOffset = (handle.RowId - 1) * this.RowSize;
            return BlobHandle.FromOffset(this.Block.PeekHeapReference(rowOffset + _InstantiationOffset, _IsBlobHeapRefSizeSmall));
        }
    }

    internal struct GenericParamConstraintTableReader
    {
        internal readonly int NumberOfRows;
        private readonly bool _IsGenericParamTableRowRefSizeSmall;
        private readonly bool _IsTypeDefOrRefRefSizeSmall;
        private readonly int _OwnerOffset;
        private readonly int _ConstraintOffset;
        internal readonly int RowSize;
        internal readonly MemoryBlock Block;

        internal GenericParamConstraintTableReader(
            int numberOfRows,
            bool declaredSorted,
            int genericParamTableRowRefSize,
            int typeDefOrRefRefSize,
            MemoryBlock containingBlock,
            int containingBlockOffset)
        {
            this.NumberOfRows = numberOfRows;
            _IsGenericParamTableRowRefSizeSmall = genericParamTableRowRefSize == 2;
            _IsTypeDefOrRefRefSizeSmall = typeDefOrRefRefSize == 2;
            _OwnerOffset = 0;
            _ConstraintOffset = _OwnerOffset + genericParamTableRowRefSize;
            this.RowSize = _ConstraintOffset + typeDefOrRefRefSize;
            this.Block = containingBlock.GetMemoryBlockAt(containingBlockOffset, (int)(this.RowSize * numberOfRows));

            if (!declaredSorted && !CheckSorted())
            {
                MetadataReader.ThrowTableNotSorted(TableIndex.GenericParamConstraint);
            }
        }

        internal GenericParameterConstraintHandleCollection FindConstraintsForGenericParam(GenericParameterHandle genericParameter)
        {
            int startRowNumber, endRowNumber;
            this.Block.BinarySearchReferenceRange(
                this.NumberOfRows,
                this.RowSize,
                _OwnerOffset,
                (uint)genericParameter.RowId,
                _IsGenericParamTableRowRefSizeSmall,
                out startRowNumber,
                out endRowNumber);

            if (startRowNumber == -1)
            {
                return default(GenericParameterConstraintHandleCollection);
            }

            return new GenericParameterConstraintHandleCollection(
                firstRowId: startRowNumber + 1,
                count: (ushort)(endRowNumber - startRowNumber + 1));
        }

        private bool CheckSorted()
        {
            return this.Block.IsOrderedByReferenceAscending(this.RowSize, _OwnerOffset, _IsGenericParamTableRowRefSizeSmall);
        }

        internal EntityHandle GetConstraint(GenericParameterConstraintHandle handle)
        {
            int rowOffset = (handle.RowId - 1) * this.RowSize;
            return TypeDefOrRefTag.ConvertToHandle(this.Block.PeekTaggedReference(rowOffset + _ConstraintOffset, _IsTypeDefOrRefRefSizeSmall));
        }

        internal GenericParameterHandle GetOwner(GenericParameterConstraintHandle handle)
        {
            int rowOffset = (handle.RowId - 1) * this.RowSize;
            return GenericParameterHandle.FromRowId(this.Block.PeekReference(rowOffset + _OwnerOffset, _IsGenericParamTableRowRefSizeSmall));
        }
    }
}<|MERGE_RESOLUTION|>--- conflicted
+++ resolved
@@ -452,13 +452,8 @@
 
         internal int GetRva(MethodDefinitionHandle handle)
         {
-<<<<<<< HEAD
-            int rowOffset = (int)(handle.RowId - 1) * this.RowSize;
-            return this.Block.PeekInt32(rowOffset + _RvaOffset);
-=======
             int rowOffset = (handle.RowId - 1) * this.RowSize;
             return this.Block.PeekInt32(rowOffset + _RVAOffset);
->>>>>>> e8f04ced
         }
 
         internal StringHandle GetName(MethodDefinitionHandle handle)
@@ -478,25 +473,6 @@
             int rowOffset = (handle.RowId - 1) * this.RowSize;
             return (MethodImplAttributes)this.Block.PeekUInt16(rowOffset + _ImplFlagsOffset);
         }
-<<<<<<< HEAD
-=======
-
-        internal int GetNextRVA(int rva)
-        {
-            int nextRVA = int.MaxValue;
-            int endOffset = this.NumberOfRows * this.RowSize;
-            for (int iterOffset = _RVAOffset; iterOffset < endOffset; iterOffset += this.RowSize)
-            {
-                int currentRVA = this.Block.PeekInt32(iterOffset);
-                if (currentRVA > rva && currentRVA < nextRVA)
-                {
-                    nextRVA = currentRVA;
-                }
-            }
-
-            return nextRVA == int.MaxValue ? -1 : nextRVA;
-        }
->>>>>>> e8f04ced
     }
 
     internal struct ParamPtrTableReader
@@ -1802,23 +1778,13 @@
             }
         }
 
-<<<<<<< HEAD
-        internal int GetRva(uint rowId)
-        {
-            int rowOffset = (int)(rowId - 1) * this.RowSize;
+        internal int GetRva(int rowId)
+        {
+            int rowOffset = (rowId - 1) * this.RowSize;
             return Block.PeekInt32(rowOffset + _RvaOffset);
         }
 
-        internal uint FindFieldRvaRowId(uint fieldDefRowId)
-=======
-        internal int GetRva(int rowId)
-        {
-            int rowOffset = (rowId - 1) * this.RowSize;
-            return Block.PeekInt32(rowOffset + _RVAOffset);
-        }
-
         internal int FindFieldRvaRowId(int fieldDefRowId)
->>>>>>> e8f04ced
         {
             int foundRowNumber = Block.BinarySearchReference(
                 this.NumberOfRows,
