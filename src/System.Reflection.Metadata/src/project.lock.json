--- conflicted
+++ resolved
@@ -12,22 +12,8 @@
           "ref/dotnet/System.Collections.dll": {}
         }
       },
-<<<<<<< HEAD
       "System.Collections.Immutable/1.1.36": {
-=======
-      "System.Collections.Immutable/1.1.37": {
-        "type": "package",
-        "dependencies": {
-          "System.Collections": "4.0.0",
-          "System.Diagnostics.Debug": "4.0.0",
-          "System.Globalization": "4.0.0",
-          "System.Linq": "4.0.0",
-          "System.Resources.ResourceManager": "4.0.0",
-          "System.Runtime": "4.0.0",
-          "System.Runtime.Extensions": "4.0.0",
-          "System.Threading": "4.0.0"
-        },
->>>>>>> e94b2673
+        "type": "package",
         "compile": {
           "lib/portable-net45+win8+wp8+wpa81/System.Collections.Immutable.dll": {}
         },
@@ -64,25 +50,6 @@
           "ref/dotnet/System.IO.dll": {}
         }
       },
-<<<<<<< HEAD
-=======
-      "System.Linq/4.0.0": {
-        "type": "package",
-        "dependencies": {
-          "System.Collections": "4.0.10",
-          "System.Diagnostics.Debug": "4.0.10",
-          "System.Resources.ResourceManager": "4.0.0",
-          "System.Runtime": "4.0.20",
-          "System.Runtime.Extensions": "4.0.10"
-        },
-        "compile": {
-          "ref/dotnet/System.Linq.dll": {}
-        },
-        "runtime": {
-          "lib/dotnet/System.Linq.dll": {}
-        }
-      },
->>>>>>> e94b2673
       "System.Reflection/4.0.0": {
         "type": "package",
         "dependencies": {
@@ -248,28 +215,16 @@
         "System.Collections.nuspec"
       ]
     },
-<<<<<<< HEAD
     "System.Collections.Immutable/1.1.36": {
-=======
-    "System.Collections.Immutable/1.1.37": {
-      "type": "package",
->>>>>>> e94b2673
+      "type": "package",
       "serviceable": true,
       "sha512": "MOlivTIeAIQPPMUPWIIoMCvZczjFRLYUWSYwqi1szu8QPyeIbsaPeI+hpXe1DzTxNwnRnmfYaoToi6kXIfSPNg==",
       "files": [
-<<<<<<< HEAD
+        "lib/portable-net45+win8+wp8+wpa81/System.Collections.Immutable.dll",
+        "lib/portable-net45+win8+wp8+wpa81/System.Collections.Immutable.xml",
         "License-Stable.rtf",
         "System.Collections.Immutable.1.1.36.nupkg",
         "System.Collections.Immutable.1.1.36.nupkg.sha512",
-        "System.Collections.Immutable.nuspec",
-=======
-        "lib/dotnet/System.Collections.Immutable.dll",
-        "lib/dotnet/System.Collections.Immutable.xml",
->>>>>>> e94b2673
-        "lib/portable-net45+win8+wp8+wpa81/System.Collections.Immutable.dll",
-        "lib/portable-net45+win8+wp8+wpa81/System.Collections.Immutable.xml",
-        "System.Collections.Immutable.1.1.37.nupkg",
-        "System.Collections.Immutable.1.1.37.nupkg.sha512",
         "System.Collections.Immutable.nuspec"
       ]
     },
@@ -417,42 +372,6 @@
         "System.IO.nuspec"
       ]
     },
-<<<<<<< HEAD
-=======
-    "System.Linq/4.0.0": {
-      "type": "package",
-      "serviceable": true,
-      "sha512": "r6Hlc+ytE6m/9UBr+nNRRdoJEWjoeQiT3L3lXYFDHoXk3VYsRBCDNXrawcexw7KPLaH0zamQLiAb6avhZ50cGg==",
-      "files": [
-        "lib/dotnet/System.Linq.dll",
-        "lib/net45/_._",
-        "lib/netcore50/System.Linq.dll",
-        "lib/win8/_._",
-        "lib/wp80/_._",
-        "lib/wpa81/_._",
-        "ref/dotnet/de/System.Linq.xml",
-        "ref/dotnet/es/System.Linq.xml",
-        "ref/dotnet/fr/System.Linq.xml",
-        "ref/dotnet/it/System.Linq.xml",
-        "ref/dotnet/ja/System.Linq.xml",
-        "ref/dotnet/ko/System.Linq.xml",
-        "ref/dotnet/ru/System.Linq.xml",
-        "ref/dotnet/System.Linq.dll",
-        "ref/dotnet/System.Linq.xml",
-        "ref/dotnet/zh-hans/System.Linq.xml",
-        "ref/dotnet/zh-hant/System.Linq.xml",
-        "ref/net45/_._",
-        "ref/netcore50/System.Linq.dll",
-        "ref/netcore50/System.Linq.xml",
-        "ref/win8/_._",
-        "ref/wp80/_._",
-        "ref/wpa81/_._",
-        "System.Linq.4.0.0.nupkg",
-        "System.Linq.4.0.0.nupkg.sha512",
-        "System.Linq.nuspec"
-      ]
-    },
->>>>>>> e94b2673
     "System.Reflection/4.0.0": {
       "type": "package",
       "sha512": "g96Rn8XuG7y4VfxPj/jnXroRJdQ8L3iN3k3zqsuzk4k3Nq4KMXARYiIO4BLW4GwX06uQpuYwRMcAC/aF117knQ==",
