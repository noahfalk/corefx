﻿<?xml version="1.0" encoding="utf-8"?>
<root>
  <!-- 
    Microsoft ResX Schema 
    
    Version 2.0
    
    The primary goals of this format is to allow a simple XML format 
    that is mostly human readable. The generation and parsing of the 
    various data types are done through the TypeConverter classes 
    associated with the data types.
    
    Example:
    
    ... ado.net/XML headers & schema ...
    <resheader name="resmimetype">text/microsoft-resx</resheader>
    <resheader name="version">2.0</resheader>
    <resheader name="reader">System.Resources.ResXResourceReader, System.Windows.Forms, ...</resheader>
    <resheader name="writer">System.Resources.ResXResourceWriter, System.Windows.Forms, ...</resheader>
    <data name="Name1"><value>this is my long string</value><comment>this is a comment</comment></data>
    <data name="Color1" type="System.Drawing.Color, System.Drawing">Blue</data>
    <data name="Bitmap1" mimetype="application/x-microsoft.net.object.binary.base64">
        <value>[base64 mime encoded serialized .NET Framework object]</value>
    </data>
    <data name="Icon1" type="System.Drawing.Icon, System.Drawing" mimetype="application/x-microsoft.net.object.bytearray.base64">
        <value>[base64 mime encoded string representing a byte array form of the .NET Framework object]</value>
        <comment>This is a comment</comment>
    </data>
                
    There are any number of "resheader" rows that contain simple 
    name/value pairs.
    
    Each data row contains a name, and value. The row also contains a 
    type or mimetype. Type corresponds to a .NET class that support 
    text/value conversion through the TypeConverter architecture. 
    Classes that don't support this are serialized and stored with the 
    mimetype set.
    
    The mimetype is used for serialized objects, and tells the 
    ResXResourceReader how to depersist the object. This is currently not 
    extensible. For a given mimetype the value must be set accordingly:
    
    Note - application/x-microsoft.net.object.binary.base64 is the format 
    that the ResXResourceWriter will generate, however the reader can 
    read any of the formats listed below.
    
    mimetype: application/x-microsoft.net.object.binary.base64
    value   : The object must be serialized with 
            : System.Runtime.Serialization.Formatters.Binary.BinaryFormatter
            : and then encoded with base64 encoding.
    
    mimetype: application/x-microsoft.net.object.soap.base64
    value   : The object must be serialized with 
            : System.Runtime.Serialization.Formatters.Soap.SoapFormatter
            : and then encoded with base64 encoding.

    mimetype: application/x-microsoft.net.object.bytearray.base64
    value   : The object must be serialized into a byte array 
            : using a System.ComponentModel.TypeConverter
            : and then encoded with base64 encoding.
    -->
  <xsd:schema id="root" xmlns="" xmlns:xsd="http://www.w3.org/2001/XMLSchema" xmlns:msdata="urn:schemas-microsoft-com:xml-msdata">
    <xsd:import namespace="http://www.w3.org/XML/1998/namespace" />
    <xsd:element name="root" msdata:IsDataSet="true">
      <xsd:complexType>
        <xsd:choice maxOccurs="unbounded">
          <xsd:element name="metadata">
            <xsd:complexType>
              <xsd:sequence>
                <xsd:element name="value" type="xsd:string" minOccurs="0" />
              </xsd:sequence>
              <xsd:attribute name="name" use="required" type="xsd:string" />
              <xsd:attribute name="type" type="xsd:string" />
              <xsd:attribute name="mimetype" type="xsd:string" />
              <xsd:attribute ref="xml:space" />
            </xsd:complexType>
          </xsd:element>
          <xsd:element name="assembly">
            <xsd:complexType>
              <xsd:attribute name="alias" type="xsd:string" />
              <xsd:attribute name="name" type="xsd:string" />
            </xsd:complexType>
          </xsd:element>
          <xsd:element name="data">
            <xsd:complexType>
              <xsd:sequence>
                <xsd:element name="value" type="xsd:string" minOccurs="0" msdata:Ordinal="1" />
                <xsd:element name="comment" type="xsd:string" minOccurs="0" msdata:Ordinal="2" />
              </xsd:sequence>
              <xsd:attribute name="name" type="xsd:string" use="required" msdata:Ordinal="1" />
              <xsd:attribute name="type" type="xsd:string" msdata:Ordinal="3" />
              <xsd:attribute name="mimetype" type="xsd:string" msdata:Ordinal="4" />
              <xsd:attribute ref="xml:space" />
            </xsd:complexType>
          </xsd:element>
          <xsd:element name="resheader">
            <xsd:complexType>
              <xsd:sequence>
                <xsd:element name="value" type="xsd:string" minOccurs="0" msdata:Ordinal="1" />
              </xsd:sequence>
              <xsd:attribute name="name" type="xsd:string" use="required" />
            </xsd:complexType>
          </xsd:element>
        </xsd:choice>
      </xsd:complexType>
    </xsd:element>
  </xsd:schema>
  <resheader name="resmimetype">
    <value>text/microsoft-resx</value>
  </resheader>
  <resheader name="version">
    <value>2.0</value>
  </resheader>
  <resheader name="reader">
    <value>System.Resources.ResXResourceReader, System.Windows.Forms, Version=4.0.0.0, Culture=neutral, PublicKeyToken=b77a5c561934e089</value>
  </resheader>
  <resheader name="writer">
    <value>System.Resources.ResXResourceWriter, System.Windows.Forms, Version=4.0.0.0, Culture=neutral, PublicKeyToken=b77a5c561934e089</value>
  </resheader>
  <data name="ImageTooSmall" xml:space="preserve">
    <value>Image is too small.</value>
  </data>
  <data name="InvalidCorHeaderSize" xml:space="preserve">
    <value>Invalid COR header size.</value>
  </data>
  <data name="InvalidHandle" xml:space="preserve">
    <value>Invalid handle.</value>
  </data>
  <data name="InvalidLocalSignatureToken" xml:space="preserve">
    <value>Invalid local signature token: 0x{0:X8}</value>
  </data>
  <data name="InvalidMetadataSectionSpan" xml:space="preserve">
    <value>Invalid metadata section span.</value>
  </data>
  <data name="InvalidMethodHeader1" xml:space="preserve">
    <value>Invalid method header: 0x{0:X2}</value>
  </data>
  <data name="InvalidMethodHeader2" xml:space="preserve">
    <value>Invalid method header: 0x{0:X2} 0x{1:X2}</value>
  </data>
  <data name="InvalidPESignature" xml:space="preserve">
    <value>Invalid PE signature.</value>
  </data>
  <data name="InvalidSehHeader" xml:space="preserve">
    <value>Invalid SEH header: 0x{0:X2}</value>
  </data>
  <data name="InvalidToken" xml:space="preserve">
    <value>Invalid token.</value>
  </data>
  <data name="MetadataImageDoesNotRepresentAnAssembly" xml:space="preserve">
    <value>Metadata image doesn't represent an assembly.</value>
  </data>
  <data name="StandaloneDebugMetadataImageDoesNotContainModuleTable" xml:space="preserve">
    <value>Standalone debug metadata image doesn't contain Module table.</value>
  </data>
  <data name="PEImageNotAvailable" xml:space="preserve">
    <value>PE image not available.</value>
  </data>
  <data name="MissingDataDirectory" xml:space="preserve">
    <value>Missing data directory.</value>
  </data>
  <data name="NotMetadataHeapHandle" xml:space="preserve">
    <value>Specified handle is not a valid metadata heap handle.</value>
  </data>
  <data name="NotMetadataTableHandle" xml:space="preserve">
    <value>Specified handle is not a valid metadata table handle.</value>
  </data>
  <data name="NotMetadataTableOrUserStringHandle" xml:space="preserve">
    <value>Specified handle is not a valid metadata table or UserString heap handle.</value>
  </data>
  <data name="SectionTooSmall" xml:space="preserve">
    <value>Section too small.</value>
  </data>
  <data name="StreamMustSupportReadAndSeek" xml:space="preserve">
    <value>Stream must support read and seek operations.</value>
  </data>
  <data name="UnknownFileFormat" xml:space="preserve">
    <value>Unknown file format.</value>
  </data>
  <data name="UnknownPEMagicValue" xml:space="preserve">
    <value>Unknown PE Magic value.</value>
  </data>
  <data name="MetadataTableNotSorted" xml:space="preserve">
    <value>Metadata table 0x{0:x2} not sorted.</value>
  </data>
  <data name="AssemblyTableInvalidNumberOfRows" xml:space="preserve">
    <value>Invalid number of rows of Assembly table: {0}.</value>
  </data>
  <data name="ModuleTableInvalidNumberOfRows" xml:space="preserve">
    <value>Invalid number of rows of Module table: {0}.</value>
  </data>
  <data name="UnknownTables" xml:space="preserve">
    <value>Unknown tables: 0x{0:x16}.</value>
  </data>
  <data name="IllegalTablesInCompressedMetadataStream" xml:space="preserve">
    <value>Illegal tables in compressed metadata stream.</value>
  </data>
  <data name="TableRowCountSpaceTooSmall" xml:space="preserve">
    <value>Table row count space to small.</value>
  </data>
  <data name="OutOfBoundsRead" xml:space="preserve">
    <value>Read out of bounds.</value>
  </data>
  <data name="MetadataHeaderTooSmall" xml:space="preserve">
    <value>Metadata header too small.</value>
  </data>
  <data name="MetadataSignature" xml:space="preserve">
    <value>Invalid COR20 header signature.</value>
  </data>
  <data name="NotEnoughSpaceForVersionString" xml:space="preserve">
    <value>Not enough space for version string.</value>
  </data>
  <data name="StreamHeaderTooSmall" xml:space="preserve">
    <value>Stream header too small.</value>
  </data>
  <data name="NotEnoughSpaceForStreamHeaderName" xml:space="preserve">
    <value>Not enough space for stream header name.</value>
  </data>
  <data name="NotEnoughSpaceForStringStream" xml:space="preserve">
    <value>Not enough space for String stream.</value>
  </data>
  <data name="NotEnoughSpaceForBlobStream" xml:space="preserve">
    <value>Not enough space for Blob stream.</value>
  </data>
  <data name="NotEnoughSpaceForGUIDStream" xml:space="preserve">
    <value>Not enough space for GUID stream.</value>
  </data>
  <data name="NotEnoughSpaceForMetadataStream" xml:space="preserve">
    <value>Not enough space for Metadata stream.</value>
  </data>
  <data name="InvalidMetadataStreamFormat" xml:space="preserve">
    <value>Invalid Metadata stream format.</value>
  </data>
  <data name="MetadataTablesTooSmall" xml:space="preserve">
    <value>Metadata tables too small.</value>
  </data>
  <data name="MetadataTableHeaderTooSmall" xml:space="preserve">
    <value>Metadata table header too small.</value>
  </data>
  <data name="WinMDMissingMscorlibRef" xml:space="preserve">
    <value>Missing mscorlib reference in AssemblyRef table.</value>
  </data>
  <data name="UnableToReadMetadataFile" xml:space="preserve">
    <value>Unable to read metadata file.</value>
  </data>
  <data name="UnexpectedStreamEnd" xml:space="preserve">
    <value>Unexpected stream end.</value>
  </data>
  <data name="InvalidMethodRva" xml:space="preserve">
    <value>Invalid relative virtual address (RVA): 0x{0:X8}</value>
  </data>
  <data name="CantGetOffsetForVirtualHeapHandle" xml:space="preserve">
    <value>Can't get a heap offset for a virtual heap handle</value>
  </data>
  <data name="InvalidSectionName" xml:space="preserve">
    <value>Invalid section name</value>
  </data>
  <data name="InvalidNumberOfSections" xml:space="preserve">
    <value>Invalid number of sections in declared in PE header.</value>
  </data>
  <data name="InvalidSignature" xml:space="preserve">
    <value>Invalid signature.</value>
  </data>
  <data name="PEImageDoesNotHaveMetadata" xml:space="preserve">
    <value>PE image does not have metadata.</value>
  </data>
  <data name="InvalidCodedIndex" xml:space="preserve">
    <value>Invalid coded index.</value>
  </data>
  <data name="InvalidCompressedInteger" xml:space="preserve">
    <value>Invalid compressed integer.</value>
  </data>
  <data name="InvalidDocumentName" xml:space="preserve">
    <value>Invalid document name.</value>
  </data>
  <data name="RowIdOrHeapOffsetTooLarge" xml:space="preserve">
    <value>Row ID or heap offset is too large.</value>
  </data>
  <data name="EnCMapNotSorted" xml:space="preserve">
    <value>EnCMap table not sorted or has missing records.</value>
  </data>
  <data name="InvalidSerializedString" xml:space="preserve">
    <value>Invalid serialized string.</value>
  </data>
  <data name="StreamTooLarge" xml:space="preserve">
    <value>Stream length minus starting position is too large to hold a PEImage.</value>
  </data>
  <data name="NegativeByteCountOrOffset" xml:space="preserve">
    <value>Negative byte count or offset.</value>
  </data>
  <data name="ImageTooSmallOrContainsInvalidOffsetOrCount" xml:space="preserve">
    <value>Image is either too small or contains an invalid byte offset or count.</value>
  </data>
  <data name="LitteEndianArchitectureRequired" xml:space="preserve">
    <value>Little-endian architecture required.</value>
  </data>
  <data name="MetadataStringDecoderEncodingMustBeUtf8" xml:space="preserve">
    <value>The MetadataStringDecoder instance used to instantiate the Metadata reader must have a UTF8 encoding.</value>
  </data>
  <data name="InvalidConstantValue" xml:space="preserve">
    <value>Invalid constant value.</value>
  </data>
  <data name="InvalidImportDefinitionKind" xml:space="preserve">
    <value>Invalid import definition kind: {0}.</value>
  </data>
  <data name="ValueTooLarge" xml:space="preserve">
    <value>Value is too large.</value>
  </data>
  <data name="InvalidTypeSize" xml:space="preserve">
    <value>Invalid type size.</value>
  </data>
  <data name="HandleBelongsToFutureGeneration" xml:space="preserve">
    <value>Handle belongs to a future generation</value>
  </data>
  <data name="InvalidRowCount" xml:space="preserve">
    <value>Invalid row count: {0}</value>
  </data>
  <data name="InvalidEntryPointToken" xml:space="preserve">
    <value>Invalid entry point token: 0x{0:8X}</value>
  </data>
  <data name="TooManySubnamespaces" xml:space="preserve">
    <value>There are too many subnamespaces.</value>
  </data>
<<<<<<< HEAD
  <data name="TypeFormat_DelimiterExpected" xml:space="preserve">
    <value>Expected '{0}', but found '{1}'.</value>
  </data>
  <data name="TypeFormat_DelimiterExpected_EncounteredEndOfString" xml:space="preserve">
    <value>Expected '{0}'. but found end-of-string.</value>
  </data>
  <data name="TypeFormat_DuplicateAssemblyComponent" xml:space="preserve">
    <value>Duplicate assembly name component '{0}' was found</value>
  </data>
  <data name="TypeFormat_EndOfStringExpected_EncounteredExtraCharacters" xml:space="preserve">
    <value>Expected end-of-string, but found '{0}'.</value>
  </data>
  <data name="TypeFormat_EscapedDelimiterExpected" xml:space="preserve">
    <value>Expected delimiter after escape character '\', but found '{0}'.</value>
  </data>
  <data name="TypeFormat_EscapedDelimiterExpected_EncounteredEndOfString" xml:space="preserve">
    <value>Expected delimiter after escape character '\', but found end-of-string.</value>
  </data>
  <data name="TypeFormat_IdExpected_EncounteredDelimiter" xml:space="preserve">
    <value>Expected identifier, but found '{0}'.</value>
  </data>
  <data name="TypeFormat_IdExpected_EncounteredEndOfString" xml:space="preserve">
    <value>Expected identifier, but found end-of-string.</value>
  </data>
  <data name="TypeFormat_IdExpected_EncounteredWhiteSpace" xml:space="preserve">
    <value>Expected identifier, but found only white-space.</value>
  </data>
  <data name="TypeFormat_Position" xml:space="preserve">
    <value>Position {0}.</value>
  </data>
  <data name="TypeFormat_TypeNameInvalid" xml:space="preserve">
    <value>The specified type name '{0}' is invalid.</value>
=======
  <data name="SequencePointValueOutOfRange" xml:space="preserve">
    <value>Sequence point value is out of range.</value>
>>>>>>> b546f564
  </data>
</root><|MERGE_RESOLUTION|>--- conflicted
+++ resolved
@@ -321,7 +321,9 @@
   <data name="TooManySubnamespaces" xml:space="preserve">
     <value>There are too many subnamespaces.</value>
   </data>
-<<<<<<< HEAD
+  <data name="SequencePointValueOutOfRange" xml:space="preserve">
+    <value>Sequence point value is out of range.</value>
+  </data>
   <data name="TypeFormat_DelimiterExpected" xml:space="preserve">
     <value>Expected '{0}', but found '{1}'.</value>
   </data>
@@ -354,9 +356,5 @@
   </data>
   <data name="TypeFormat_TypeNameInvalid" xml:space="preserve">
     <value>The specified type name '{0}' is invalid.</value>
-=======
-  <data name="SequencePointValueOutOfRange" xml:space="preserve">
-    <value>Sequence point value is out of range.</value>
->>>>>>> b546f564
   </data>
 </root>