--- conflicted
+++ resolved
@@ -1,15 +1,5 @@
 {
   "dependencies": {
-<<<<<<< HEAD
-    "Microsoft.NETCore.Platforms": "1.0.1-rc4-24209-03",
-    "System.Collections": "4.0.11-rc4-24209-03",
-    "System.IO": "4.1.0-rc4-24209-03",
-    "System.Runtime": "4.1.0-rc4-24209-03",
-    "System.Runtime.Extensions": "4.1.0-rc4-24209-03",
-    "System.Text.Encoding": "4.0.11-rc4-24209-03",
-    "System.Threading": "4.0.11-rc4-24209-03",
-    "System.Threading.Tasks": "4.0.11-rc4-24209-03"
-=======
     "Microsoft.NETCore.Platforms": "1.0.2-beta-24322-03",
     "System.Collections": "4.0.12-beta-24322-03",
     "System.IO": "4.1.1-beta-24322-03",
@@ -17,14 +7,13 @@
     "System.Runtime.Extensions": "4.1.1-beta-24322-03",
     "System.Text.Encoding": "4.0.12-beta-24322-03",
     "System.Threading": "4.0.12-beta-24322-03",
-    "System.Threading.Tasks": "4.0.12-beta-24322-03",
-    "System.Xml.ReaderWriter": "4.1.0-beta-24322-03"
->>>>>>> df5752a9
+    "System.Threading.Tasks": "4.0.12-beta-24322-03"
   },
   "frameworks": {
     "netstandard1.3": {}
   },
   "supports": {
+    "coreFx.Test.netcore50": {},
     "coreFx.Test.netcoreapp1.0": {},
     "coreFx.Test.net46": {},
     "coreFx.Test.net461": {},
