{
  "locked": true,
  "version": 2,
  "targets": {
    "DNXCore,Version=v5.0": {
      "System.Collections/4.0.10": {
        "type": "package",
        "dependencies": {
          "System.Runtime": "4.0.20"
        },
        "compile": {
          "ref/dotnet/System.Collections.dll": {}
        },
        "runtime": {
          "lib/DNXCore50/System.Collections.dll": {}
        }
      },
      "System.Diagnostics.Debug/4.0.10": {
        "type": "package",
        "dependencies": {
          "System.Runtime": "4.0.0"
        },
        "compile": {
          "ref/dotnet/System.Diagnostics.Debug.dll": {}
        },
        "runtime": {
          "lib/DNXCore50/System.Diagnostics.Debug.dll": {}
        }
      },
      "System.Globalization/4.0.10": {
        "type": "package",
        "dependencies": {
          "System.Runtime": "4.0.0"
        },
        "compile": {
          "ref/dotnet/System.Globalization.dll": {}
        },
        "runtime": {
          "lib/DNXCore50/System.Globalization.dll": {}
        }
      },
      "System.IO/4.0.10": {
        "type": "package",
        "dependencies": {
          "System.Runtime": "4.0.20",
          "System.Text.Encoding": "4.0.0",
          "System.Threading.Tasks": "4.0.0"
        },
        "compile": {
          "ref/dotnet/System.IO.dll": {}
        },
        "runtime": {
          "lib/DNXCore50/System.IO.dll": {}
        }
      },
      "System.Linq/4.0.0": {
        "type": "package",
        "dependencies": {
          "System.Collections": "4.0.10",
          "System.Diagnostics.Debug": "4.0.10",
          "System.Resources.ResourceManager": "4.0.0",
          "System.Runtime": "4.0.20",
          "System.Runtime.Extensions": "4.0.10"
        },
        "compile": {
          "ref/dotnet/System.Linq.dll": {}
        },
        "runtime": {
          "lib/dotnet/System.Linq.dll": {}
        }
      },
      "System.Linq.Expressions/4.0.0": {
        "type": "package",
        "dependencies": {
          "System.Reflection": "4.0.0",
          "System.Runtime": "4.0.0"
        },
        "compile": {
          "ref/dotnet/System.Linq.Expressions.dll": {}
        }
      },
      "System.ObjectModel/4.0.0": {
        "type": "package",
        "dependencies": {
          "System.Runtime": "4.0.0"
        },
        "compile": {
          "ref/dotnet/System.ObjectModel.dll": {}
        }
      },
      "System.Private.Uri/4.0.0": {
        "type": "package",
        "compile": {
          "ref/dnxcore50/_._": {}
        },
        "runtime": {
          "lib/DNXCore50/System.Private.Uri.dll": {}
        }
      },
      "System.Reflection/4.0.10": {
        "type": "package",
        "dependencies": {
          "System.IO": "4.0.0",
          "System.Reflection.Primitives": "4.0.0",
          "System.Runtime": "4.0.20"
        },
        "compile": {
          "ref/dotnet/System.Reflection.dll": {}
        },
        "runtime": {
          "lib/DNXCore50/System.Reflection.dll": {}
        }
      },
      "System.Reflection.Extensions/4.0.0": {
        "type": "package",
        "dependencies": {
          "System.Reflection": "4.0.0",
          "System.Runtime": "4.0.0"
        },
        "compile": {
          "ref/dotnet/System.Reflection.Extensions.dll": {}
        },
        "runtime": {
          "lib/DNXCore50/System.Reflection.Extensions.dll": {}
        }
      },
      "System.Reflection.Primitives/4.0.0": {
        "type": "package",
        "dependencies": {
          "System.Runtime": "4.0.0"
        },
        "compile": {
          "ref/dotnet/System.Reflection.Primitives.dll": {}
        },
        "runtime": {
          "lib/DNXCore50/System.Reflection.Primitives.dll": {}
        }
      },
      "System.Resources.ResourceManager/4.0.0": {
        "type": "package",
        "dependencies": {
          "System.Globalization": "4.0.0",
          "System.Reflection": "4.0.0",
          "System.Runtime": "4.0.0"
        },
        "compile": {
          "ref/dotnet/System.Resources.ResourceManager.dll": {}
        },
        "runtime": {
          "lib/DNXCore50/System.Resources.ResourceManager.dll": {}
        }
      },
      "System.Runtime/4.0.20": {
        "type": "package",
        "dependencies": {
          "System.Private.Uri": "4.0.0"
        },
        "compile": {
          "ref/dotnet/System.Runtime.dll": {}
        },
        "runtime": {
          "lib/DNXCore50/System.Runtime.dll": {}
        }
      },
      "System.Runtime.Extensions/4.0.10": {
        "type": "package",
        "dependencies": {
          "System.Runtime": "4.0.20"
        },
        "compile": {
          "ref/dotnet/System.Runtime.Extensions.dll": {}
        },
        "runtime": {
          "lib/DNXCore50/System.Runtime.Extensions.dll": {}
        }
      },
      "System.Runtime.Handles/4.0.0": {
        "type": "package",
        "dependencies": {
          "System.Runtime": "4.0.0"
        },
        "compile": {
          "ref/dotnet/System.Runtime.Handles.dll": {}
        },
        "runtime": {
          "lib/DNXCore50/System.Runtime.Handles.dll": {}
        }
      },
      "System.Runtime.InteropServices/4.0.20": {
        "type": "package",
        "dependencies": {
          "System.Reflection": "4.0.0",
          "System.Reflection.Primitives": "4.0.0",
          "System.Runtime": "4.0.0",
          "System.Runtime.Handles": "4.0.0"
        },
        "compile": {
          "ref/dotnet/System.Runtime.InteropServices.dll": {}
        },
        "runtime": {
          "lib/DNXCore50/System.Runtime.InteropServices.dll": {}
        }
      },
      "System.Runtime.InteropServices.RuntimeInformation/4.0.0-beta-23213": {
        "type": "package",
        "dependencies": {
          "System.Resources.ResourceManager": "4.0.0",
          "System.Runtime": "4.0.20"
        },
        "compile": {
          "ref/dotnet/System.Runtime.InteropServices.RuntimeInformation.dll": {}
        },
        "runtime": {
          "lib/dotnet/System.Runtime.InteropServices.RuntimeInformation.dll": {}
        }
      },
      "System.Text.Encoding/4.0.10": {
        "type": "package",
        "dependencies": {
          "System.Runtime": "4.0.0"
        },
        "compile": {
          "ref/dotnet/System.Text.Encoding.dll": {}
        },
        "runtime": {
          "lib/DNXCore50/System.Text.Encoding.dll": {}
        }
      },
      "System.Text.RegularExpressions/4.0.0": {
        "type": "package",
        "dependencies": {
          "System.Runtime": "4.0.0"
        },
        "compile": {
          "ref/dotnet/System.Text.RegularExpressions.dll": {}
        }
      },
      "System.Threading/4.0.10": {
        "type": "package",
        "dependencies": {
          "System.Runtime": "4.0.0",
          "System.Threading.Tasks": "4.0.0"
        },
        "compile": {
          "ref/dotnet/System.Threading.dll": {}
        },
        "runtime": {
          "lib/DNXCore50/System.Threading.dll": {}
        }
      },
      "System.Threading.Tasks/4.0.10": {
        "type": "package",
        "dependencies": {
          "System.Runtime": "4.0.0"
        },
        "compile": {
          "ref/dotnet/System.Threading.Tasks.dll": {}
        },
        "runtime": {
          "lib/DNXCore50/System.Threading.Tasks.dll": {}
        }
      },
      "xunit/2.1.0": {
        "type": "package",
        "dependencies": {
          "xunit.assert": "[2.1.0]",
          "xunit.core": "[2.1.0]"
        }
      },
      "xunit.abstractions/2.0.0": {
        "type": "package",
        "compile": {
          "lib/portable-net45+win+wpa81+wp80+monotouch+monoandroid+Xamarin.iOS/xunit.abstractions.dll": {}
        },
        "runtime": {
          "lib/portable-net45+win+wpa81+wp80+monotouch+monoandroid+Xamarin.iOS/xunit.abstractions.dll": {}
        }
      },
      "xunit.assert/2.1.0": {
        "type": "package",
        "dependencies": {
          "System.Collections": "4.0.0",
          "System.Diagnostics.Debug": "4.0.0",
          "System.Globalization": "4.0.0",
          "System.Linq": "4.0.0",
          "System.ObjectModel": "4.0.0",
          "System.Reflection": "4.0.0",
          "System.Reflection.Extensions": "4.0.0",
          "System.Runtime": "4.0.0",
          "System.Runtime.Extensions": "4.0.0",
          "System.Text.RegularExpressions": "4.0.0",
          "System.Threading.Tasks": "4.0.0"
        },
        "compile": {
          "lib/dotnet/xunit.assert.dll": {}
        },
        "runtime": {
          "lib/dotnet/xunit.assert.dll": {}
        }
      },
      "xunit.core/2.1.0": {
        "type": "package",
        "dependencies": {
          "System.Collections": "4.0.0",
          "System.Diagnostics.Debug": "4.0.0",
          "System.Globalization": "4.0.0",
          "System.Linq": "4.0.0",
          "System.Reflection": "4.0.0",
          "System.Reflection.Extensions": "4.0.0",
          "System.Runtime": "4.0.0",
          "System.Runtime.Extensions": "4.0.0",
          "System.Threading.Tasks": "4.0.0",
          "xunit.abstractions": "2.0.0",
          "xunit.extensibility.core": "[2.1.0]",
          "xunit.extensibility.execution": "[2.1.0]"
        }
      },
      "xunit.extensibility.core/2.1.0": {
        "type": "package",
        "dependencies": {
          "xunit.abstractions": "[2.0.0]"
        },
        "compile": {
          "lib/dotnet/xunit.core.dll": {}
        },
        "runtime": {
          "lib/dotnet/xunit.core.dll": {},
          "lib/dotnet/xunit.runner.tdnet.dll": {},
          "lib/dotnet/xunit.runner.utility.desktop.dll": {}
        }
      },
      "xunit.extensibility.execution/2.1.0": {
        "type": "package",
        "dependencies": {
          "System.Collections": "4.0.0",
          "System.Diagnostics.Debug": "4.0.0",
          "System.Globalization": "4.0.0",
          "System.IO": "4.0.0",
          "System.Linq": "4.0.0",
          "System.Linq.Expressions": "4.0.0",
          "System.Reflection": "4.0.0",
          "System.Reflection.Extensions": "4.0.0",
          "System.Runtime": "4.0.0",
          "System.Runtime.Extensions": "4.0.0",
          "System.Text.Encoding": "4.0.0",
          "System.Threading": "4.0.0",
          "System.Threading.Tasks": "4.0.0",
          "xunit.abstractions": "2.0.0",
          "xunit.extensibility.core": "[2.1.0]"
        },
        "compile": {
          "lib/dotnet/xunit.execution.dotnet.dll": {}
        },
        "runtime": {
          "lib/dotnet/xunit.execution.dotnet.dll": {}
        }
      },
      "xunit.netcore.extensions/1.0.0-prerelease-00108": {
        "type": "package",
        "dependencies": {
          "System.Diagnostics.Debug": "4.0.10",
          "System.IO": "4.0.10",
          "System.Linq": "4.0.0",
          "System.Reflection": "4.0.10",
          "System.Reflection.Primitives": "4.0.0",
          "System.Runtime": "4.0.20",
          "System.Runtime.Extensions": "4.0.10",
          "System.Runtime.Handles": "4.0.0",
          "System.Runtime.InteropServices": "4.0.20",
          "System.Runtime.InteropServices.RuntimeInformation": "4.0.0-beta-23213",
          "System.Text.Encoding": "4.0.10",
          "System.Threading": "4.0.10",
          "System.Threading.Tasks": "4.0.10",
          "xunit": "2.1.0"
        },
        "compile": {
          "lib/dotnet/Xunit.NetCore.Extensions.dll": {}
        },
        "runtime": {
          "lib/dotnet/Xunit.NetCore.Extensions.dll": {}
        }
      }
    },
    "DNXCore,Version=v5.0/win7-x86": {
      "System.Collections/4.0.10": {
        "type": "package",
        "dependencies": {
          "System.Runtime": "4.0.20"
        },
        "compile": {
          "ref/dotnet/System.Collections.dll": {}
        },
        "runtime": {
          "lib/DNXCore50/System.Collections.dll": {}
        }
      },
      "System.Diagnostics.Debug/4.0.10": {
        "type": "package",
        "dependencies": {
          "System.Runtime": "4.0.0"
        },
        "compile": {
          "ref/dotnet/System.Diagnostics.Debug.dll": {}
        },
        "runtime": {
          "lib/DNXCore50/System.Diagnostics.Debug.dll": {}
        }
      },
      "System.Globalization/4.0.10": {
        "type": "package",
        "dependencies": {
          "System.Runtime": "4.0.0"
        },
        "compile": {
          "ref/dotnet/System.Globalization.dll": {}
        },
        "runtime": {
          "lib/DNXCore50/System.Globalization.dll": {}
        }
      },
      "System.IO/4.0.10": {
        "type": "package",
        "dependencies": {
          "System.Runtime": "4.0.20",
          "System.Text.Encoding": "4.0.0",
          "System.Threading.Tasks": "4.0.0"
        },
        "compile": {
          "ref/dotnet/System.IO.dll": {}
        },
        "runtime": {
          "lib/DNXCore50/System.IO.dll": {}
        }
      },
      "System.Linq/4.0.0": {
        "type": "package",
        "dependencies": {
          "System.Collections": "4.0.10",
          "System.Diagnostics.Debug": "4.0.10",
          "System.Resources.ResourceManager": "4.0.0",
          "System.Runtime": "4.0.20",
          "System.Runtime.Extensions": "4.0.10"
        },
        "compile": {
          "ref/dotnet/System.Linq.dll": {}
        },
        "runtime": {
          "lib/dotnet/System.Linq.dll": {}
        }
      },
      "System.Linq.Expressions/4.0.0": {
        "type": "package",
        "dependencies": {
          "System.Reflection": "4.0.0",
          "System.Runtime": "4.0.0"
        },
        "compile": {
          "ref/dotnet/System.Linq.Expressions.dll": {}
        }
      },
      "System.ObjectModel/4.0.0": {
        "type": "package",
        "dependencies": {
          "System.Runtime": "4.0.0"
        },
        "compile": {
          "ref/dotnet/System.ObjectModel.dll": {}
        }
      },
      "System.Private.Uri/4.0.0": {
        "type": "package",
        "compile": {
          "ref/dnxcore50/_._": {}
        },
        "runtime": {
          "lib/DNXCore50/System.Private.Uri.dll": {}
        }
      },
      "System.Reflection/4.0.10": {
        "type": "package",
        "dependencies": {
          "System.IO": "4.0.0",
          "System.Reflection.Primitives": "4.0.0",
          "System.Runtime": "4.0.20"
        },
        "compile": {
          "ref/dotnet/System.Reflection.dll": {}
        },
        "runtime": {
          "lib/DNXCore50/System.Reflection.dll": {}
        }
      },
      "System.Reflection.Extensions/4.0.0": {
        "type": "package",
        "dependencies": {
          "System.Reflection": "4.0.0",
          "System.Runtime": "4.0.0"
        },
        "compile": {
          "ref/dotnet/System.Reflection.Extensions.dll": {}
        },
        "runtime": {
          "lib/DNXCore50/System.Reflection.Extensions.dll": {}
        }
      },
      "System.Reflection.Primitives/4.0.0": {
        "type": "package",
        "dependencies": {
          "System.Runtime": "4.0.0"
        },
        "compile": {
          "ref/dotnet/System.Reflection.Primitives.dll": {}
        },
        "runtime": {
          "lib/DNXCore50/System.Reflection.Primitives.dll": {}
        }
      },
      "System.Resources.ResourceManager/4.0.0": {
        "type": "package",
        "dependencies": {
          "System.Globalization": "4.0.0",
          "System.Reflection": "4.0.0",
          "System.Runtime": "4.0.0"
        },
        "compile": {
          "ref/dotnet/System.Resources.ResourceManager.dll": {}
        },
        "runtime": {
          "lib/DNXCore50/System.Resources.ResourceManager.dll": {}
        }
      },
      "System.Runtime/4.0.20": {
        "type": "package",
        "dependencies": {
          "System.Private.Uri": "4.0.0"
        },
        "compile": {
          "ref/dotnet/System.Runtime.dll": {}
        },
        "runtime": {
          "lib/DNXCore50/System.Runtime.dll": {}
        }
      },
      "System.Runtime.Extensions/4.0.10": {
        "type": "package",
        "dependencies": {
          "System.Runtime": "4.0.20"
        },
        "compile": {
          "ref/dotnet/System.Runtime.Extensions.dll": {}
        },
        "runtime": {
          "lib/DNXCore50/System.Runtime.Extensions.dll": {}
        }
      },
      "System.Runtime.Handles/4.0.0": {
        "type": "package",
        "dependencies": {
          "System.Runtime": "4.0.0"
        },
        "compile": {
          "ref/dotnet/System.Runtime.Handles.dll": {}
        },
        "runtime": {
          "lib/DNXCore50/System.Runtime.Handles.dll": {}
        }
      },
      "System.Runtime.InteropServices/4.0.20": {
        "type": "package",
        "dependencies": {
          "System.Reflection": "4.0.0",
          "System.Reflection.Primitives": "4.0.0",
          "System.Runtime": "4.0.0",
          "System.Runtime.Handles": "4.0.0"
        },
        "compile": {
          "ref/dotnet/System.Runtime.InteropServices.dll": {}
        },
        "runtime": {
          "lib/DNXCore50/System.Runtime.InteropServices.dll": {}
        }
      },
      "System.Runtime.InteropServices.RuntimeInformation/4.0.0-beta-23213": {
        "type": "package",
        "dependencies": {
          "System.Resources.ResourceManager": "4.0.0",
          "System.Runtime": "4.0.20"
        },
        "compile": {
          "ref/dotnet/System.Runtime.InteropServices.RuntimeInformation.dll": {}
        },
        "runtime": {
          "lib/dotnet/System.Runtime.InteropServices.RuntimeInformation.dll": {}
        }
      },
      "System.Text.Encoding/4.0.10": {
        "type": "package",
        "dependencies": {
          "System.Runtime": "4.0.0"
        },
        "compile": {
          "ref/dotnet/System.Text.Encoding.dll": {}
        },
        "runtime": {
          "lib/DNXCore50/System.Text.Encoding.dll": {}
        }
      },
      "System.Text.RegularExpressions/4.0.0": {
        "type": "package",
        "dependencies": {
          "System.Runtime": "4.0.0"
        },
        "compile": {
          "ref/dotnet/System.Text.RegularExpressions.dll": {}
        }
      },
      "System.Threading/4.0.10": {
        "type": "package",
        "dependencies": {
          "System.Runtime": "4.0.0",
          "System.Threading.Tasks": "4.0.0"
        },
        "compile": {
          "ref/dotnet/System.Threading.dll": {}
        },
        "runtime": {
          "lib/DNXCore50/System.Threading.dll": {}
        }
      },
      "System.Threading.Tasks/4.0.10": {
        "type": "package",
        "dependencies": {
          "System.Runtime": "4.0.0"
        },
        "compile": {
          "ref/dotnet/System.Threading.Tasks.dll": {}
        },
        "runtime": {
          "lib/DNXCore50/System.Threading.Tasks.dll": {}
        }
      },
      "xunit/2.1.0": {
        "type": "package",
        "dependencies": {
          "xunit.assert": "[2.1.0]",
          "xunit.core": "[2.1.0]"
        }
      },
      "xunit.abstractions/2.0.0": {
        "type": "package",
        "compile": {
          "lib/portable-net45+win+wpa81+wp80+monotouch+monoandroid+Xamarin.iOS/xunit.abstractions.dll": {}
        },
        "runtime": {
          "lib/portable-net45+win+wpa81+wp80+monotouch+monoandroid+Xamarin.iOS/xunit.abstractions.dll": {}
        }
      },
      "xunit.assert/2.1.0": {
        "type": "package",
        "dependencies": {
          "System.Collections": "4.0.0",
          "System.Diagnostics.Debug": "4.0.0",
          "System.Globalization": "4.0.0",
          "System.Linq": "4.0.0",
          "System.ObjectModel": "4.0.0",
          "System.Reflection": "4.0.0",
          "System.Reflection.Extensions": "4.0.0",
          "System.Runtime": "4.0.0",
          "System.Runtime.Extensions": "4.0.0",
          "System.Text.RegularExpressions": "4.0.0",
          "System.Threading.Tasks": "4.0.0"
        },
        "compile": {
          "lib/dotnet/xunit.assert.dll": {}
        },
        "runtime": {
          "lib/dotnet/xunit.assert.dll": {}
        }
      },
      "xunit.core/2.1.0": {
        "type": "package",
        "dependencies": {
          "System.Collections": "4.0.0",
          "System.Diagnostics.Debug": "4.0.0",
          "System.Globalization": "4.0.0",
          "System.Linq": "4.0.0",
          "System.Reflection": "4.0.0",
          "System.Reflection.Extensions": "4.0.0",
          "System.Runtime": "4.0.0",
          "System.Runtime.Extensions": "4.0.0",
          "System.Threading.Tasks": "4.0.0",
          "xunit.abstractions": "2.0.0",
          "xunit.extensibility.core": "[2.1.0]",
          "xunit.extensibility.execution": "[2.1.0]"
        }
      },
      "xunit.extensibility.core/2.1.0": {
        "type": "package",
        "dependencies": {
          "xunit.abstractions": "[2.0.0]"
        },
        "compile": {
          "lib/dotnet/xunit.core.dll": {}
        },
        "runtime": {
          "lib/dotnet/xunit.core.dll": {},
          "lib/dotnet/xunit.runner.tdnet.dll": {},
          "lib/dotnet/xunit.runner.utility.desktop.dll": {}
        }
      },
      "xunit.extensibility.execution/2.1.0": {
        "type": "package",
        "dependencies": {
          "System.Collections": "4.0.0",
          "System.Diagnostics.Debug": "4.0.0",
          "System.Globalization": "4.0.0",
          "System.IO": "4.0.0",
          "System.Linq": "4.0.0",
          "System.Linq.Expressions": "4.0.0",
          "System.Reflection": "4.0.0",
          "System.Reflection.Extensions": "4.0.0",
          "System.Runtime": "4.0.0",
          "System.Runtime.Extensions": "4.0.0",
          "System.Text.Encoding": "4.0.0",
          "System.Threading": "4.0.0",
          "System.Threading.Tasks": "4.0.0",
          "xunit.abstractions": "2.0.0",
          "xunit.extensibility.core": "[2.1.0]"
        },
        "compile": {
          "lib/dotnet/xunit.execution.dotnet.dll": {}
        },
        "runtime": {
          "lib/dotnet/xunit.execution.dotnet.dll": {}
        }
      },
      "xunit.netcore.extensions/1.0.0-prerelease-00108": {
        "type": "package",
        "dependencies": {
          "System.Diagnostics.Debug": "4.0.10",
          "System.IO": "4.0.10",
          "System.Linq": "4.0.0",
          "System.Reflection": "4.0.10",
          "System.Reflection.Primitives": "4.0.0",
          "System.Runtime": "4.0.20",
          "System.Runtime.Extensions": "4.0.10",
          "System.Runtime.Handles": "4.0.0",
          "System.Runtime.InteropServices": "4.0.20",
          "System.Runtime.InteropServices.RuntimeInformation": "4.0.0-beta-23213",
          "System.Text.Encoding": "4.0.10",
          "System.Threading": "4.0.10",
          "System.Threading.Tasks": "4.0.10",
          "xunit": "2.1.0"
        },
        "compile": {
          "lib/dotnet/Xunit.NetCore.Extensions.dll": {}
        },
        "runtime": {
          "lib/dotnet/Xunit.NetCore.Extensions.dll": {}
        }
      }
    },
    "DNXCore,Version=v5.0/win7-x64": {
      "System.Collections/4.0.10": {
        "type": "package",
        "dependencies": {
          "System.Runtime": "4.0.20"
        },
        "compile": {
          "ref/dotnet/System.Collections.dll": {}
        },
        "runtime": {
          "lib/DNXCore50/System.Collections.dll": {}
        }
      },
      "System.Diagnostics.Debug/4.0.10": {
        "type": "package",
        "dependencies": {
          "System.Runtime": "4.0.0"
        },
        "compile": {
          "ref/dotnet/System.Diagnostics.Debug.dll": {}
        },
        "runtime": {
          "lib/DNXCore50/System.Diagnostics.Debug.dll": {}
        }
      },
      "System.Globalization/4.0.10": {
        "type": "package",
        "dependencies": {
          "System.Runtime": "4.0.0"
        },
        "compile": {
          "ref/dotnet/System.Globalization.dll": {}
        },
        "runtime": {
          "lib/DNXCore50/System.Globalization.dll": {}
        }
      },
      "System.IO/4.0.10": {
        "type": "package",
        "dependencies": {
          "System.Runtime": "4.0.20",
          "System.Text.Encoding": "4.0.0",
          "System.Threading.Tasks": "4.0.0"
        },
        "compile": {
          "ref/dotnet/System.IO.dll": {}
        },
        "runtime": {
          "lib/DNXCore50/System.IO.dll": {}
        }
      },
      "System.Linq/4.0.0": {
        "type": "package",
        "dependencies": {
          "System.Collections": "4.0.10",
          "System.Diagnostics.Debug": "4.0.10",
          "System.Resources.ResourceManager": "4.0.0",
          "System.Runtime": "4.0.20",
          "System.Runtime.Extensions": "4.0.10"
        },
        "compile": {
          "ref/dotnet/System.Linq.dll": {}
        },
        "runtime": {
          "lib/dotnet/System.Linq.dll": {}
        }
      },
      "System.Linq.Expressions/4.0.0": {
        "type": "package",
        "dependencies": {
          "System.Reflection": "4.0.0",
          "System.Runtime": "4.0.0"
        },
        "compile": {
          "ref/dotnet/System.Linq.Expressions.dll": {}
        }
      },
      "System.ObjectModel/4.0.0": {
        "type": "package",
        "dependencies": {
          "System.Runtime": "4.0.0"
        },
        "compile": {
          "ref/dotnet/System.ObjectModel.dll": {}
        }
      },
      "System.Private.Uri/4.0.0": {
        "type": "package",
        "compile": {
          "ref/dnxcore50/_._": {}
        },
        "runtime": {
          "lib/DNXCore50/System.Private.Uri.dll": {}
        }
      },
      "System.Reflection/4.0.10": {
        "type": "package",
        "dependencies": {
          "System.IO": "4.0.0",
          "System.Reflection.Primitives": "4.0.0",
          "System.Runtime": "4.0.20"
        },
        "compile": {
          "ref/dotnet/System.Reflection.dll": {}
        },
        "runtime": {
          "lib/DNXCore50/System.Reflection.dll": {}
        }
      },
      "System.Reflection.Extensions/4.0.0": {
        "type": "package",
        "dependencies": {
          "System.Reflection": "4.0.0",
          "System.Runtime": "4.0.0"
        },
        "compile": {
          "ref/dotnet/System.Reflection.Extensions.dll": {}
        },
        "runtime": {
          "lib/DNXCore50/System.Reflection.Extensions.dll": {}
        }
      },
      "System.Reflection.Primitives/4.0.0": {
        "type": "package",
        "dependencies": {
          "System.Runtime": "4.0.0"
        },
        "compile": {
          "ref/dotnet/System.Reflection.Primitives.dll": {}
        },
        "runtime": {
          "lib/DNXCore50/System.Reflection.Primitives.dll": {}
        }
      },
      "System.Resources.ResourceManager/4.0.0": {
        "type": "package",
        "dependencies": {
          "System.Globalization": "4.0.0",
          "System.Reflection": "4.0.0",
          "System.Runtime": "4.0.0"
        },
        "compile": {
          "ref/dotnet/System.Resources.ResourceManager.dll": {}
        },
        "runtime": {
          "lib/DNXCore50/System.Resources.ResourceManager.dll": {}
        }
      },
      "System.Runtime/4.0.20": {
        "type": "package",
        "dependencies": {
          "System.Private.Uri": "4.0.0"
        },
        "compile": {
          "ref/dotnet/System.Runtime.dll": {}
        },
        "runtime": {
          "lib/DNXCore50/System.Runtime.dll": {}
        }
      },
      "System.Runtime.Extensions/4.0.10": {
        "type": "package",
        "dependencies": {
          "System.Runtime": "4.0.20"
        },
        "compile": {
          "ref/dotnet/System.Runtime.Extensions.dll": {}
        },
        "runtime": {
          "lib/DNXCore50/System.Runtime.Extensions.dll": {}
        }
      },
      "System.Runtime.Handles/4.0.0": {
        "type": "package",
        "dependencies": {
          "System.Runtime": "4.0.0"
        },
        "compile": {
          "ref/dotnet/System.Runtime.Handles.dll": {}
        },
        "runtime": {
          "lib/DNXCore50/System.Runtime.Handles.dll": {}
        }
      },
      "System.Runtime.InteropServices/4.0.20": {
        "type": "package",
        "dependencies": {
          "System.Reflection": "4.0.0",
          "System.Reflection.Primitives": "4.0.0",
          "System.Runtime": "4.0.0",
          "System.Runtime.Handles": "4.0.0"
        },
        "compile": {
          "ref/dotnet/System.Runtime.InteropServices.dll": {}
        },
        "runtime": {
          "lib/DNXCore50/System.Runtime.InteropServices.dll": {}
        }
      },
      "System.Runtime.InteropServices.RuntimeInformation/4.0.0-beta-23213": {
        "type": "package",
        "dependencies": {
          "System.Resources.ResourceManager": "4.0.0",
          "System.Runtime": "4.0.20"
        },
        "compile": {
          "ref/dotnet/System.Runtime.InteropServices.RuntimeInformation.dll": {}
        },
        "runtime": {
          "lib/dotnet/System.Runtime.InteropServices.RuntimeInformation.dll": {}
        }
      },
      "System.Text.Encoding/4.0.10": {
        "type": "package",
        "dependencies": {
          "System.Runtime": "4.0.0"
        },
        "compile": {
          "ref/dotnet/System.Text.Encoding.dll": {}
        },
        "runtime": {
          "lib/DNXCore50/System.Text.Encoding.dll": {}
        }
      },
      "System.Text.RegularExpressions/4.0.0": {
        "type": "package",
        "dependencies": {
          "System.Runtime": "4.0.0"
        },
        "compile": {
          "ref/dotnet/System.Text.RegularExpressions.dll": {}
        }
      },
      "System.Threading/4.0.10": {
        "type": "package",
        "dependencies": {
          "System.Runtime": "4.0.0",
          "System.Threading.Tasks": "4.0.0"
        },
        "compile": {
          "ref/dotnet/System.Threading.dll": {}
        },
        "runtime": {
          "lib/DNXCore50/System.Threading.dll": {}
        }
      },
      "System.Threading.Tasks/4.0.10": {
        "type": "package",
        "dependencies": {
          "System.Runtime": "4.0.0"
        },
        "compile": {
          "ref/dotnet/System.Threading.Tasks.dll": {}
        },
        "runtime": {
          "lib/DNXCore50/System.Threading.Tasks.dll": {}
        }
      },
      "xunit/2.1.0": {
        "type": "package",
        "dependencies": {
          "xunit.assert": "[2.1.0]",
          "xunit.core": "[2.1.0]"
        }
      },
      "xunit.abstractions/2.0.0": {
        "type": "package",
        "compile": {
          "lib/portable-net45+win+wpa81+wp80+monotouch+monoandroid+Xamarin.iOS/xunit.abstractions.dll": {}
        },
        "runtime": {
          "lib/portable-net45+win+wpa81+wp80+monotouch+monoandroid+Xamarin.iOS/xunit.abstractions.dll": {}
        }
      },
      "xunit.assert/2.1.0": {
        "type": "package",
        "dependencies": {
          "System.Collections": "4.0.0",
          "System.Diagnostics.Debug": "4.0.0",
          "System.Globalization": "4.0.0",
          "System.Linq": "4.0.0",
          "System.ObjectModel": "4.0.0",
          "System.Reflection": "4.0.0",
          "System.Reflection.Extensions": "4.0.0",
          "System.Runtime": "4.0.0",
          "System.Runtime.Extensions": "4.0.0",
          "System.Text.RegularExpressions": "4.0.0",
          "System.Threading.Tasks": "4.0.0"
        },
        "compile": {
          "lib/dotnet/xunit.assert.dll": {}
        },
        "runtime": {
          "lib/dotnet/xunit.assert.dll": {}
        }
      },
      "xunit.core/2.1.0": {
        "type": "package",
        "dependencies": {
          "System.Collections": "4.0.0",
          "System.Diagnostics.Debug": "4.0.0",
          "System.Globalization": "4.0.0",
          "System.Linq": "4.0.0",
          "System.Reflection": "4.0.0",
          "System.Reflection.Extensions": "4.0.0",
          "System.Runtime": "4.0.0",
          "System.Runtime.Extensions": "4.0.0",
          "System.Threading.Tasks": "4.0.0",
          "xunit.abstractions": "2.0.0",
          "xunit.extensibility.core": "[2.1.0]",
          "xunit.extensibility.execution": "[2.1.0]"
        }
      },
      "xunit.extensibility.core/2.1.0": {
        "type": "package",
        "dependencies": {
          "xunit.abstractions": "[2.0.0]"
        },
        "compile": {
          "lib/dotnet/xunit.core.dll": {}
        },
        "runtime": {
          "lib/dotnet/xunit.core.dll": {},
          "lib/dotnet/xunit.runner.tdnet.dll": {},
          "lib/dotnet/xunit.runner.utility.desktop.dll": {}
        }
      },
      "xunit.extensibility.execution/2.1.0": {
        "type": "package",
        "dependencies": {
          "System.Collections": "4.0.0",
          "System.Diagnostics.Debug": "4.0.0",
          "System.Globalization": "4.0.0",
          "System.IO": "4.0.0",
          "System.Linq": "4.0.0",
          "System.Linq.Expressions": "4.0.0",
          "System.Reflection": "4.0.0",
          "System.Reflection.Extensions": "4.0.0",
          "System.Runtime": "4.0.0",
          "System.Runtime.Extensions": "4.0.0",
          "System.Text.Encoding": "4.0.0",
          "System.Threading": "4.0.0",
          "System.Threading.Tasks": "4.0.0",
          "xunit.abstractions": "2.0.0",
          "xunit.extensibility.core": "[2.1.0]"
        },
        "compile": {
          "lib/dotnet/xunit.execution.dotnet.dll": {}
        },
        "runtime": {
          "lib/dotnet/xunit.execution.dotnet.dll": {}
        }
      },
<<<<<<< HEAD
      "xunit.netcore.extensions/1.0.0-prerelease-00080": {
=======
      "xunit.netcore.extensions/1.0.0-prerelease-00108": {
        "type": "package",
>>>>>>> 3c4b8a32
        "dependencies": {
          "System.Diagnostics.Debug": "4.0.10",
          "System.IO": "4.0.10",
          "System.Linq": "4.0.0",
          "System.Reflection": "4.0.10",
          "System.Reflection.Primitives": "4.0.0",
          "System.Runtime": "4.0.20",
          "System.Runtime.Extensions": "4.0.10",
          "System.Runtime.Handles": "4.0.0",
          "System.Runtime.InteropServices": "4.0.20",
          "System.Runtime.InteropServices.RuntimeInformation": "4.0.0-beta-23213",
          "System.Text.Encoding": "4.0.10",
          "System.Threading": "4.0.10",
          "System.Threading.Tasks": "4.0.10",
          "xunit": "2.1.0"
        },
        "compile": {
          "lib/dotnet/Xunit.NetCore.Extensions.dll": {}
        },
        "runtime": {
          "lib/dotnet/Xunit.NetCore.Extensions.dll": {}
        }
      }
    }
  },
  "libraries": {
    "System.Collections/4.0.10": {
      "type": "package",
      "serviceable": true,
      "sha512": "ux6ilcZZjV/Gp7JEZpe+2V1eTueq6NuoGRM3eZCFuPM25hLVVgCRuea6STW8hvqreIOE59irJk5/ovpA5xQipw==",
      "files": [
        "lib/DNXCore50/System.Collections.dll",
        "lib/MonoAndroid10/_._",
        "lib/MonoTouch10/_._",
        "lib/net46/_._",
        "lib/netcore50/System.Collections.dll",
        "lib/xamarinios10/_._",
        "lib/xamarinmac20/_._",
        "ref/dotnet/de/System.Collections.xml",
        "ref/dotnet/es/System.Collections.xml",
        "ref/dotnet/fr/System.Collections.xml",
        "ref/dotnet/it/System.Collections.xml",
        "ref/dotnet/ja/System.Collections.xml",
        "ref/dotnet/ko/System.Collections.xml",
        "ref/dotnet/ru/System.Collections.xml",
        "ref/dotnet/System.Collections.dll",
        "ref/dotnet/System.Collections.xml",
        "ref/dotnet/zh-hans/System.Collections.xml",
        "ref/dotnet/zh-hant/System.Collections.xml",
        "ref/MonoAndroid10/_._",
        "ref/MonoTouch10/_._",
        "ref/net46/_._",
        "ref/xamarinios10/_._",
        "ref/xamarinmac20/_._",
        "runtimes/win8-aot/lib/netcore50/System.Collections.dll",
        "System.Collections.4.0.10.nupkg",
        "System.Collections.4.0.10.nupkg.sha512",
        "System.Collections.nuspec"
      ]
    },
    "System.Diagnostics.Debug/4.0.10": {
      "type": "package",
      "serviceable": true,
      "sha512": "pi2KthuvI2LWV2c2V+fwReDsDiKpNl040h6DcwFOb59SafsPT/V1fCy0z66OKwysurJkBMmp5j5CBe3Um+ub0g==",
      "files": [
        "lib/DNXCore50/System.Diagnostics.Debug.dll",
        "lib/MonoAndroid10/_._",
        "lib/MonoTouch10/_._",
        "lib/net46/_._",
        "lib/netcore50/System.Diagnostics.Debug.dll",
        "lib/xamarinios10/_._",
        "lib/xamarinmac20/_._",
        "ref/dotnet/de/System.Diagnostics.Debug.xml",
        "ref/dotnet/es/System.Diagnostics.Debug.xml",
        "ref/dotnet/fr/System.Diagnostics.Debug.xml",
        "ref/dotnet/it/System.Diagnostics.Debug.xml",
        "ref/dotnet/ja/System.Diagnostics.Debug.xml",
        "ref/dotnet/ko/System.Diagnostics.Debug.xml",
        "ref/dotnet/ru/System.Diagnostics.Debug.xml",
        "ref/dotnet/System.Diagnostics.Debug.dll",
        "ref/dotnet/System.Diagnostics.Debug.xml",
        "ref/dotnet/zh-hans/System.Diagnostics.Debug.xml",
        "ref/dotnet/zh-hant/System.Diagnostics.Debug.xml",
        "ref/MonoAndroid10/_._",
        "ref/MonoTouch10/_._",
        "ref/net46/_._",
        "ref/xamarinios10/_._",
        "ref/xamarinmac20/_._",
        "runtimes/win8-aot/lib/netcore50/System.Diagnostics.Debug.dll",
        "System.Diagnostics.Debug.4.0.10.nupkg",
        "System.Diagnostics.Debug.4.0.10.nupkg.sha512",
        "System.Diagnostics.Debug.nuspec"
      ]
    },
    "System.Globalization/4.0.10": {
      "type": "package",
      "sha512": "kzRtbbCNAxdafFBDogcM36ehA3th8c1PGiz8QRkZn8O5yMBorDHSK8/TGJPYOaCS5zdsGk0u9qXHnW91nqy7fw==",
      "files": [
        "lib/DNXCore50/System.Globalization.dll",
        "lib/MonoAndroid10/_._",
        "lib/MonoTouch10/_._",
        "lib/net46/_._",
        "lib/netcore50/System.Globalization.dll",
        "lib/xamarinios10/_._",
        "lib/xamarinmac20/_._",
        "ref/dotnet/de/System.Globalization.xml",
        "ref/dotnet/es/System.Globalization.xml",
        "ref/dotnet/fr/System.Globalization.xml",
        "ref/dotnet/it/System.Globalization.xml",
        "ref/dotnet/ja/System.Globalization.xml",
        "ref/dotnet/ko/System.Globalization.xml",
        "ref/dotnet/ru/System.Globalization.xml",
        "ref/dotnet/System.Globalization.dll",
        "ref/dotnet/System.Globalization.xml",
        "ref/dotnet/zh-hans/System.Globalization.xml",
        "ref/dotnet/zh-hant/System.Globalization.xml",
        "ref/MonoAndroid10/_._",
        "ref/MonoTouch10/_._",
        "ref/net46/_._",
        "ref/xamarinios10/_._",
        "ref/xamarinmac20/_._",
        "runtimes/win8-aot/lib/netcore50/System.Globalization.dll",
        "System.Globalization.4.0.10.nupkg",
        "System.Globalization.4.0.10.nupkg.sha512",
        "System.Globalization.nuspec"
      ]
    },
    "System.IO/4.0.10": {
      "type": "package",
      "serviceable": true,
      "sha512": "kghf1CeYT+W2lw8a50/GxFz5HR9t6RkL4BvjxtTp1NxtEFWywnMA9W8FH/KYXiDNThcw9u/GOViDON4iJFGXIQ==",
      "files": [
        "lib/DNXCore50/System.IO.dll",
        "lib/MonoAndroid10/_._",
        "lib/MonoTouch10/_._",
        "lib/net46/_._",
        "lib/netcore50/System.IO.dll",
        "lib/xamarinios10/_._",
        "lib/xamarinmac20/_._",
        "ref/dotnet/de/System.IO.xml",
        "ref/dotnet/es/System.IO.xml",
        "ref/dotnet/fr/System.IO.xml",
        "ref/dotnet/it/System.IO.xml",
        "ref/dotnet/ja/System.IO.xml",
        "ref/dotnet/ko/System.IO.xml",
        "ref/dotnet/ru/System.IO.xml",
        "ref/dotnet/System.IO.dll",
        "ref/dotnet/System.IO.xml",
        "ref/dotnet/zh-hans/System.IO.xml",
        "ref/dotnet/zh-hant/System.IO.xml",
        "ref/MonoAndroid10/_._",
        "ref/MonoTouch10/_._",
        "ref/net46/_._",
        "ref/xamarinios10/_._",
        "ref/xamarinmac20/_._",
        "runtimes/win8-aot/lib/netcore50/System.IO.dll",
        "System.IO.4.0.10.nupkg",
        "System.IO.4.0.10.nupkg.sha512",
        "System.IO.nuspec"
      ]
    },
    "System.Linq/4.0.0": {
      "type": "package",
      "serviceable": true,
      "sha512": "r6Hlc+ytE6m/9UBr+nNRRdoJEWjoeQiT3L3lXYFDHoXk3VYsRBCDNXrawcexw7KPLaH0zamQLiAb6avhZ50cGg==",
      "files": [
        "lib/dotnet/System.Linq.dll",
        "lib/net45/_._",
        "lib/netcore50/System.Linq.dll",
        "lib/win8/_._",
        "lib/wp80/_._",
        "lib/wpa81/_._",
        "ref/dotnet/de/System.Linq.xml",
        "ref/dotnet/es/System.Linq.xml",
        "ref/dotnet/fr/System.Linq.xml",
        "ref/dotnet/it/System.Linq.xml",
        "ref/dotnet/ja/System.Linq.xml",
        "ref/dotnet/ko/System.Linq.xml",
        "ref/dotnet/ru/System.Linq.xml",
        "ref/dotnet/System.Linq.dll",
        "ref/dotnet/System.Linq.xml",
        "ref/dotnet/zh-hans/System.Linq.xml",
        "ref/dotnet/zh-hant/System.Linq.xml",
        "ref/net45/_._",
        "ref/netcore50/System.Linq.dll",
        "ref/netcore50/System.Linq.xml",
        "ref/win8/_._",
        "ref/wp80/_._",
        "ref/wpa81/_._",
        "System.Linq.4.0.0.nupkg",
        "System.Linq.4.0.0.nupkg.sha512",
        "System.Linq.nuspec"
      ]
    },
    "System.Linq.Expressions/4.0.0": {
      "type": "package",
      "sha512": "wlfVllrKi+evu4Hi8yoJP1dSOVXbvsy7Hs1+oz4Cykfdf6MQTPlD3LI4WKWhprn8FpU5MS3spPSbcMX5sAoJSw==",
      "files": [
        "lib/MonoAndroid10/_._",
        "lib/MonoTouch10/_._",
        "lib/net45/_._",
        "lib/win8/_._",
        "lib/wp80/_._",
        "lib/wpa81/_._",
        "lib/xamarinios10/_._",
        "lib/xamarinmac20/_._",
        "License.rtf",
        "ref/dotnet/de/System.Linq.Expressions.xml",
        "ref/dotnet/es/System.Linq.Expressions.xml",
        "ref/dotnet/fr/System.Linq.Expressions.xml",
        "ref/dotnet/it/System.Linq.Expressions.xml",
        "ref/dotnet/ja/System.Linq.Expressions.xml",
        "ref/dotnet/ko/System.Linq.Expressions.xml",
        "ref/dotnet/ru/System.Linq.Expressions.xml",
        "ref/dotnet/System.Linq.Expressions.dll",
        "ref/dotnet/System.Linq.Expressions.xml",
        "ref/dotnet/zh-hans/System.Linq.Expressions.xml",
        "ref/dotnet/zh-hant/System.Linq.Expressions.xml",
        "ref/MonoAndroid10/_._",
        "ref/MonoTouch10/_._",
        "ref/net45/_._",
        "ref/netcore50/de/System.Linq.Expressions.xml",
        "ref/netcore50/es/System.Linq.Expressions.xml",
        "ref/netcore50/fr/System.Linq.Expressions.xml",
        "ref/netcore50/it/System.Linq.Expressions.xml",
        "ref/netcore50/ja/System.Linq.Expressions.xml",
        "ref/netcore50/ko/System.Linq.Expressions.xml",
        "ref/netcore50/ru/System.Linq.Expressions.xml",
        "ref/netcore50/System.Linq.Expressions.dll",
        "ref/netcore50/System.Linq.Expressions.xml",
        "ref/netcore50/zh-hans/System.Linq.Expressions.xml",
        "ref/netcore50/zh-hant/System.Linq.Expressions.xml",
        "ref/win8/_._",
        "ref/wp80/_._",
        "ref/wpa81/_._",
        "ref/xamarinios10/_._",
        "ref/xamarinmac20/_._",
        "System.Linq.Expressions.4.0.0.nupkg",
        "System.Linq.Expressions.4.0.0.nupkg.sha512",
        "System.Linq.Expressions.nuspec"
      ]
    },
    "System.ObjectModel/4.0.0": {
      "type": "package",
      "sha512": "+3j/n+5SlF7PKb0/s5kdord+5RyW3uUscB+0WPuYvfAvEgyx6yPdPXU9tXdDZImRohMuWnQTAG2rFojFPfoGbA==",
      "files": [
        "lib/MonoAndroid10/_._",
        "lib/MonoTouch10/_._",
        "lib/net45/_._",
        "lib/win8/_._",
        "lib/wp80/_._",
        "lib/wpa81/_._",
        "lib/xamarinios10/_._",
        "lib/xamarinmac20/_._",
        "License.rtf",
        "ref/dotnet/de/System.ObjectModel.xml",
        "ref/dotnet/es/System.ObjectModel.xml",
        "ref/dotnet/fr/System.ObjectModel.xml",
        "ref/dotnet/it/System.ObjectModel.xml",
        "ref/dotnet/ja/System.ObjectModel.xml",
        "ref/dotnet/ko/System.ObjectModel.xml",
        "ref/dotnet/ru/System.ObjectModel.xml",
        "ref/dotnet/System.ObjectModel.dll",
        "ref/dotnet/System.ObjectModel.xml",
        "ref/dotnet/zh-hans/System.ObjectModel.xml",
        "ref/dotnet/zh-hant/System.ObjectModel.xml",
        "ref/MonoAndroid10/_._",
        "ref/MonoTouch10/_._",
        "ref/net45/_._",
        "ref/netcore50/de/System.ObjectModel.xml",
        "ref/netcore50/es/System.ObjectModel.xml",
        "ref/netcore50/fr/System.ObjectModel.xml",
        "ref/netcore50/it/System.ObjectModel.xml",
        "ref/netcore50/ja/System.ObjectModel.xml",
        "ref/netcore50/ko/System.ObjectModel.xml",
        "ref/netcore50/ru/System.ObjectModel.xml",
        "ref/netcore50/System.ObjectModel.dll",
        "ref/netcore50/System.ObjectModel.xml",
        "ref/netcore50/zh-hans/System.ObjectModel.xml",
        "ref/netcore50/zh-hant/System.ObjectModel.xml",
        "ref/win8/_._",
        "ref/wp80/_._",
        "ref/wpa81/_._",
        "ref/xamarinios10/_._",
        "ref/xamarinmac20/_._",
        "System.ObjectModel.4.0.0.nupkg",
        "System.ObjectModel.4.0.0.nupkg.sha512",
        "System.ObjectModel.nuspec"
      ]
    },
    "System.Private.Uri/4.0.0": {
      "type": "package",
      "serviceable": true,
      "sha512": "CtuxaCKcRIvPcsqquVl3mPp79EDZPMr2UogfiFCxCs+t2z1VjbpQsKNs1GHZ8VQetqbk1mr0V1yAfMe6y8CHDA==",
      "files": [
        "lib/DNXCore50/System.Private.Uri.dll",
        "lib/netcore50/System.Private.Uri.dll",
        "ref/dnxcore50/_._",
        "ref/netcore50/_._",
        "runtimes/win8-aot/lib/netcore50/System.Private.Uri.dll",
        "System.Private.Uri.4.0.0.nupkg",
        "System.Private.Uri.4.0.0.nupkg.sha512",
        "System.Private.Uri.nuspec"
      ]
    },
    "System.Reflection/4.0.10": {
      "type": "package",
      "sha512": "WZ+4lEE4gqGx6mrqLhSiW4oi6QLPWwdNjzhhTONmhELOrW8Cw9phlO9tltgvRUuQUqYtBiliFwhO5S5fCJElVw==",
      "files": [
        "lib/DNXCore50/System.Reflection.dll",
        "lib/MonoAndroid10/_._",
        "lib/MonoTouch10/_._",
        "lib/net46/_._",
        "lib/netcore50/System.Reflection.dll",
        "lib/xamarinios10/_._",
        "lib/xamarinmac20/_._",
        "ref/dotnet/de/System.Reflection.xml",
        "ref/dotnet/es/System.Reflection.xml",
        "ref/dotnet/fr/System.Reflection.xml",
        "ref/dotnet/it/System.Reflection.xml",
        "ref/dotnet/ja/System.Reflection.xml",
        "ref/dotnet/ko/System.Reflection.xml",
        "ref/dotnet/ru/System.Reflection.xml",
        "ref/dotnet/System.Reflection.dll",
        "ref/dotnet/System.Reflection.xml",
        "ref/dotnet/zh-hans/System.Reflection.xml",
        "ref/dotnet/zh-hant/System.Reflection.xml",
        "ref/MonoAndroid10/_._",
        "ref/MonoTouch10/_._",
        "ref/net46/_._",
        "ref/xamarinios10/_._",
        "ref/xamarinmac20/_._",
        "runtimes/win8-aot/lib/netcore50/System.Reflection.dll",
        "System.Reflection.4.0.10.nupkg",
        "System.Reflection.4.0.10.nupkg.sha512",
        "System.Reflection.nuspec"
      ]
    },
    "System.Reflection.Extensions/4.0.0": {
      "type": "package",
      "serviceable": true,
      "sha512": "dbYaZWCyFAu1TGYUqR2n+Q+1casSHPR2vVW0WVNkXpZbrd2BXcZ7cpvpu9C98CTHtNmyfMWCLpCclDqly23t6A==",
      "files": [
        "lib/DNXCore50/System.Reflection.Extensions.dll",
        "lib/net45/_._",
        "lib/netcore50/System.Reflection.Extensions.dll",
        "lib/win8/_._",
        "lib/wp80/_._",
        "lib/wpa81/_._",
        "ref/dotnet/de/System.Reflection.Extensions.xml",
        "ref/dotnet/es/System.Reflection.Extensions.xml",
        "ref/dotnet/fr/System.Reflection.Extensions.xml",
        "ref/dotnet/it/System.Reflection.Extensions.xml",
        "ref/dotnet/ja/System.Reflection.Extensions.xml",
        "ref/dotnet/ko/System.Reflection.Extensions.xml",
        "ref/dotnet/ru/System.Reflection.Extensions.xml",
        "ref/dotnet/System.Reflection.Extensions.dll",
        "ref/dotnet/System.Reflection.Extensions.xml",
        "ref/dotnet/zh-hans/System.Reflection.Extensions.xml",
        "ref/dotnet/zh-hant/System.Reflection.Extensions.xml",
        "ref/net45/_._",
        "ref/netcore50/System.Reflection.Extensions.dll",
        "ref/netcore50/System.Reflection.Extensions.xml",
        "ref/win8/_._",
        "ref/wp80/_._",
        "ref/wpa81/_._",
        "runtimes/win8-aot/lib/netcore50/System.Reflection.Extensions.dll",
        "System.Reflection.Extensions.4.0.0.nupkg",
        "System.Reflection.Extensions.4.0.0.nupkg.sha512",
        "System.Reflection.Extensions.nuspec"
      ]
    },
    "System.Reflection.Primitives/4.0.0": {
      "type": "package",
      "serviceable": true,
      "sha512": "n9S0XpKv2ruc17FSnaiX6nV47VfHTZ1wLjKZlAirUZCvDQCH71mVp+Ohabn0xXLh5pK2PKp45HCxkqu5Fxn/lA==",
      "files": [
        "lib/DNXCore50/System.Reflection.Primitives.dll",
        "lib/net45/_._",
        "lib/netcore50/System.Reflection.Primitives.dll",
        "lib/win8/_._",
        "lib/wp80/_._",
        "lib/wpa81/_._",
        "ref/dotnet/de/System.Reflection.Primitives.xml",
        "ref/dotnet/es/System.Reflection.Primitives.xml",
        "ref/dotnet/fr/System.Reflection.Primitives.xml",
        "ref/dotnet/it/System.Reflection.Primitives.xml",
        "ref/dotnet/ja/System.Reflection.Primitives.xml",
        "ref/dotnet/ko/System.Reflection.Primitives.xml",
        "ref/dotnet/ru/System.Reflection.Primitives.xml",
        "ref/dotnet/System.Reflection.Primitives.dll",
        "ref/dotnet/System.Reflection.Primitives.xml",
        "ref/dotnet/zh-hans/System.Reflection.Primitives.xml",
        "ref/dotnet/zh-hant/System.Reflection.Primitives.xml",
        "ref/net45/_._",
        "ref/netcore50/System.Reflection.Primitives.dll",
        "ref/netcore50/System.Reflection.Primitives.xml",
        "ref/win8/_._",
        "ref/wp80/_._",
        "ref/wpa81/_._",
        "runtimes/win8-aot/lib/netcore50/System.Reflection.Primitives.dll",
        "System.Reflection.Primitives.4.0.0.nupkg",
        "System.Reflection.Primitives.4.0.0.nupkg.sha512",
        "System.Reflection.Primitives.nuspec"
      ]
    },
    "System.Resources.ResourceManager/4.0.0": {
      "type": "package",
      "serviceable": true,
      "sha512": "qmqeZ4BJgjfU+G2JbrZt4Dk1LsMxO4t+f/9HarNY6w8pBgweO6jT+cknUH7c3qIrGvyUqraBhU45Eo6UtA0fAw==",
      "files": [
        "lib/DNXCore50/System.Resources.ResourceManager.dll",
        "lib/net45/_._",
        "lib/netcore50/System.Resources.ResourceManager.dll",
        "lib/win8/_._",
        "lib/wp80/_._",
        "lib/wpa81/_._",
        "ref/dotnet/de/System.Resources.ResourceManager.xml",
        "ref/dotnet/es/System.Resources.ResourceManager.xml",
        "ref/dotnet/fr/System.Resources.ResourceManager.xml",
        "ref/dotnet/it/System.Resources.ResourceManager.xml",
        "ref/dotnet/ja/System.Resources.ResourceManager.xml",
        "ref/dotnet/ko/System.Resources.ResourceManager.xml",
        "ref/dotnet/ru/System.Resources.ResourceManager.xml",
        "ref/dotnet/System.Resources.ResourceManager.dll",
        "ref/dotnet/System.Resources.ResourceManager.xml",
        "ref/dotnet/zh-hans/System.Resources.ResourceManager.xml",
        "ref/dotnet/zh-hant/System.Resources.ResourceManager.xml",
        "ref/net45/_._",
        "ref/netcore50/System.Resources.ResourceManager.dll",
        "ref/netcore50/System.Resources.ResourceManager.xml",
        "ref/win8/_._",
        "ref/wp80/_._",
        "ref/wpa81/_._",
        "runtimes/win8-aot/lib/netcore50/System.Resources.ResourceManager.dll",
        "System.Resources.ResourceManager.4.0.0.nupkg",
        "System.Resources.ResourceManager.4.0.0.nupkg.sha512",
        "System.Resources.ResourceManager.nuspec"
      ]
    },
    "System.Runtime/4.0.20": {
      "type": "package",
      "serviceable": true,
      "sha512": "X7N/9Bz7jVPorqdVFO86ns1sX6MlQM+WTxELtx+Z4VG45x9+LKmWH0GRqjgKprUnVuwmfB9EJ9DQng14Z7/zwg==",
      "files": [
        "lib/DNXCore50/System.Runtime.dll",
        "lib/MonoAndroid10/_._",
        "lib/MonoTouch10/_._",
        "lib/net46/_._",
        "lib/netcore50/System.Runtime.dll",
        "lib/xamarinios10/_._",
        "lib/xamarinmac20/_._",
        "ref/dotnet/de/System.Runtime.xml",
        "ref/dotnet/es/System.Runtime.xml",
        "ref/dotnet/fr/System.Runtime.xml",
        "ref/dotnet/it/System.Runtime.xml",
        "ref/dotnet/ja/System.Runtime.xml",
        "ref/dotnet/ko/System.Runtime.xml",
        "ref/dotnet/ru/System.Runtime.xml",
        "ref/dotnet/System.Runtime.dll",
        "ref/dotnet/System.Runtime.xml",
        "ref/dotnet/zh-hans/System.Runtime.xml",
        "ref/dotnet/zh-hant/System.Runtime.xml",
        "ref/MonoAndroid10/_._",
        "ref/MonoTouch10/_._",
        "ref/net46/_._",
        "ref/xamarinios10/_._",
        "ref/xamarinmac20/_._",
        "runtimes/win8-aot/lib/netcore50/System.Runtime.dll",
        "System.Runtime.4.0.20.nupkg",
        "System.Runtime.4.0.20.nupkg.sha512",
        "System.Runtime.nuspec"
      ]
    },
    "System.Runtime.Extensions/4.0.10": {
      "type": "package",
      "serviceable": true,
      "sha512": "5dsEwf3Iml7d5OZeT20iyOjT+r+okWpN7xI2v+R4cgd3WSj4DeRPTvPFjDpacbVW4skCAZ8B9hxXJYgkCFKJ1A==",
      "files": [
        "lib/DNXCore50/System.Runtime.Extensions.dll",
        "lib/MonoAndroid10/_._",
        "lib/MonoTouch10/_._",
        "lib/net46/_._",
        "lib/netcore50/System.Runtime.Extensions.dll",
        "lib/xamarinios10/_._",
        "lib/xamarinmac20/_._",
        "ref/dotnet/de/System.Runtime.Extensions.xml",
        "ref/dotnet/es/System.Runtime.Extensions.xml",
        "ref/dotnet/fr/System.Runtime.Extensions.xml",
        "ref/dotnet/it/System.Runtime.Extensions.xml",
        "ref/dotnet/ja/System.Runtime.Extensions.xml",
        "ref/dotnet/ko/System.Runtime.Extensions.xml",
        "ref/dotnet/ru/System.Runtime.Extensions.xml",
        "ref/dotnet/System.Runtime.Extensions.dll",
        "ref/dotnet/System.Runtime.Extensions.xml",
        "ref/dotnet/zh-hans/System.Runtime.Extensions.xml",
        "ref/dotnet/zh-hant/System.Runtime.Extensions.xml",
        "ref/MonoAndroid10/_._",
        "ref/MonoTouch10/_._",
        "ref/net46/_._",
        "ref/xamarinios10/_._",
        "ref/xamarinmac20/_._",
        "runtimes/win8-aot/lib/netcore50/System.Runtime.Extensions.dll",
        "System.Runtime.Extensions.4.0.10.nupkg",
        "System.Runtime.Extensions.4.0.10.nupkg.sha512",
        "System.Runtime.Extensions.nuspec"
      ]
    },
    "System.Runtime.Handles/4.0.0": {
      "type": "package",
      "serviceable": true,
      "sha512": "638VhpRq63tVcQ6HDb3um3R/J2BtR1Sa96toHo6PcJGPXEPEsleCuqhBgX2gFCz0y0qkutANwW6VPPY5wQu1XQ==",
      "files": [
        "lib/DNXCore50/System.Runtime.Handles.dll",
        "lib/MonoAndroid10/_._",
        "lib/MonoTouch10/_._",
        "lib/net46/_._",
        "lib/netcore50/System.Runtime.Handles.dll",
        "lib/xamarinios10/_._",
        "lib/xamarinmac20/_._",
        "ref/dotnet/de/System.Runtime.Handles.xml",
        "ref/dotnet/es/System.Runtime.Handles.xml",
        "ref/dotnet/fr/System.Runtime.Handles.xml",
        "ref/dotnet/it/System.Runtime.Handles.xml",
        "ref/dotnet/ja/System.Runtime.Handles.xml",
        "ref/dotnet/ko/System.Runtime.Handles.xml",
        "ref/dotnet/ru/System.Runtime.Handles.xml",
        "ref/dotnet/System.Runtime.Handles.dll",
        "ref/dotnet/System.Runtime.Handles.xml",
        "ref/dotnet/zh-hans/System.Runtime.Handles.xml",
        "ref/dotnet/zh-hant/System.Runtime.Handles.xml",
        "ref/MonoAndroid10/_._",
        "ref/MonoTouch10/_._",
        "ref/net46/_._",
        "ref/xamarinios10/_._",
        "ref/xamarinmac20/_._",
        "runtimes/win8-aot/lib/netcore50/System.Runtime.Handles.dll",
        "System.Runtime.Handles.4.0.0.nupkg",
        "System.Runtime.Handles.4.0.0.nupkg.sha512",
        "System.Runtime.Handles.nuspec"
      ]
    },
    "System.Runtime.InteropServices/4.0.20": {
      "type": "package",
      "serviceable": true,
      "sha512": "ZgDyBYfEnjWoz/viS6VOswA6XOkDSH2DzgbpczbW50RywhnCgTl+w3JEvtAiOGyIh8cyx1NJq80jsNBSUr8Pig==",
      "files": [
        "lib/DNXCore50/System.Runtime.InteropServices.dll",
        "lib/MonoAndroid10/_._",
        "lib/MonoTouch10/_._",
        "lib/net46/_._",
        "lib/netcore50/System.Runtime.InteropServices.dll",
        "lib/xamarinios10/_._",
        "lib/xamarinmac20/_._",
        "ref/dotnet/de/System.Runtime.InteropServices.xml",
        "ref/dotnet/es/System.Runtime.InteropServices.xml",
        "ref/dotnet/fr/System.Runtime.InteropServices.xml",
        "ref/dotnet/it/System.Runtime.InteropServices.xml",
        "ref/dotnet/ja/System.Runtime.InteropServices.xml",
        "ref/dotnet/ko/System.Runtime.InteropServices.xml",
        "ref/dotnet/ru/System.Runtime.InteropServices.xml",
        "ref/dotnet/System.Runtime.InteropServices.dll",
        "ref/dotnet/System.Runtime.InteropServices.xml",
        "ref/dotnet/zh-hans/System.Runtime.InteropServices.xml",
        "ref/dotnet/zh-hant/System.Runtime.InteropServices.xml",
        "ref/MonoAndroid10/_._",
        "ref/MonoTouch10/_._",
        "ref/net46/_._",
        "ref/xamarinios10/_._",
        "ref/xamarinmac20/_._",
        "runtimes/win8-aot/lib/netcore50/System.Runtime.InteropServices.dll",
        "System.Runtime.InteropServices.4.0.20.nupkg",
        "System.Runtime.InteropServices.4.0.20.nupkg.sha512",
        "System.Runtime.InteropServices.nuspec"
      ]
    },
    "System.Runtime.InteropServices.RuntimeInformation/4.0.0-beta-23213": {
      "type": "package",
      "serviceable": true,
      "sha512": "yzVJM7dF6XqnGTkv2IRufKs8AiqDpfdfBvMT5sVgY2fCtUXdkcjxiIWzaVIau8IYrJUlQDmSpeQ8NV6l1vz0Lg==",
      "files": [
        "lib/dotnet/System.Runtime.InteropServices.RuntimeInformation.dll",
        "lib/MonoAndroid10/_._",
        "lib/MonoTouch10/_._",
        "lib/xamarinios10/_._",
        "lib/xamarinmac20/_._",
        "ref/dotnet/System.Runtime.InteropServices.RuntimeInformation.dll",
        "ref/MonoAndroid10/_._",
        "ref/MonoTouch10/_._",
        "ref/xamarinios10/_._",
        "ref/xamarinmac20/_._",
        "System.Runtime.InteropServices.RuntimeInformation.4.0.0-beta-23213.nupkg",
        "System.Runtime.InteropServices.RuntimeInformation.4.0.0-beta-23213.nupkg.sha512",
        "System.Runtime.InteropServices.RuntimeInformation.nuspec"
      ]
    },
    "System.Text.Encoding/4.0.10": {
      "type": "package",
      "sha512": "fNlSFgy4OuDlJrP9SFFxMlaLazq6ipv15sU5TiEgg9UCVnA/OgoVUfymFp4AOk1jOkW5SVxWbeeIUptcM+m/Vw==",
      "files": [
        "lib/DNXCore50/System.Text.Encoding.dll",
        "lib/MonoAndroid10/_._",
        "lib/MonoTouch10/_._",
        "lib/net46/_._",
        "lib/netcore50/System.Text.Encoding.dll",
        "lib/xamarinios10/_._",
        "lib/xamarinmac20/_._",
        "ref/dotnet/de/System.Text.Encoding.xml",
        "ref/dotnet/es/System.Text.Encoding.xml",
        "ref/dotnet/fr/System.Text.Encoding.xml",
        "ref/dotnet/it/System.Text.Encoding.xml",
        "ref/dotnet/ja/System.Text.Encoding.xml",
        "ref/dotnet/ko/System.Text.Encoding.xml",
        "ref/dotnet/ru/System.Text.Encoding.xml",
        "ref/dotnet/System.Text.Encoding.dll",
        "ref/dotnet/System.Text.Encoding.xml",
        "ref/dotnet/zh-hans/System.Text.Encoding.xml",
        "ref/dotnet/zh-hant/System.Text.Encoding.xml",
        "ref/MonoAndroid10/_._",
        "ref/MonoTouch10/_._",
        "ref/net46/_._",
        "ref/xamarinios10/_._",
        "ref/xamarinmac20/_._",
        "runtimes/win8-aot/lib/netcore50/System.Text.Encoding.dll",
        "System.Text.Encoding.4.0.10.nupkg",
        "System.Text.Encoding.4.0.10.nupkg.sha512",
        "System.Text.Encoding.nuspec"
      ]
    },
    "System.Text.RegularExpressions/4.0.0": {
      "type": "package",
      "sha512": "D2CHm8LBIymJK9+1E3sn4cUEzMd6B+quQUrCGUluv9QFBNOdL3XqNu548QKeNplEXFOmF5aKXMxXbTrjbEUNMw==",
      "files": [
        "lib/MonoAndroid10/_._",
        "lib/MonoTouch10/_._",
        "lib/net45/_._",
        "lib/win8/_._",
        "lib/wp80/_._",
        "lib/wpa81/_._",
        "lib/xamarinios10/_._",
        "lib/xamarinmac20/_._",
        "License.rtf",
        "ref/dotnet/de/System.Text.RegularExpressions.xml",
        "ref/dotnet/es/System.Text.RegularExpressions.xml",
        "ref/dotnet/fr/System.Text.RegularExpressions.xml",
        "ref/dotnet/it/System.Text.RegularExpressions.xml",
        "ref/dotnet/ja/System.Text.RegularExpressions.xml",
        "ref/dotnet/ko/System.Text.RegularExpressions.xml",
        "ref/dotnet/ru/System.Text.RegularExpressions.xml",
        "ref/dotnet/System.Text.RegularExpressions.dll",
        "ref/dotnet/System.Text.RegularExpressions.xml",
        "ref/dotnet/zh-hans/System.Text.RegularExpressions.xml",
        "ref/dotnet/zh-hant/System.Text.RegularExpressions.xml",
        "ref/MonoAndroid10/_._",
        "ref/MonoTouch10/_._",
        "ref/net45/_._",
        "ref/netcore50/de/System.Text.RegularExpressions.xml",
        "ref/netcore50/es/System.Text.RegularExpressions.xml",
        "ref/netcore50/fr/System.Text.RegularExpressions.xml",
        "ref/netcore50/it/System.Text.RegularExpressions.xml",
        "ref/netcore50/ja/System.Text.RegularExpressions.xml",
        "ref/netcore50/ko/System.Text.RegularExpressions.xml",
        "ref/netcore50/ru/System.Text.RegularExpressions.xml",
        "ref/netcore50/System.Text.RegularExpressions.dll",
        "ref/netcore50/System.Text.RegularExpressions.xml",
        "ref/netcore50/zh-hans/System.Text.RegularExpressions.xml",
        "ref/netcore50/zh-hant/System.Text.RegularExpressions.xml",
        "ref/win8/_._",
        "ref/wp80/_._",
        "ref/wpa81/_._",
        "ref/xamarinios10/_._",
        "ref/xamarinmac20/_._",
        "System.Text.RegularExpressions.4.0.0.nupkg",
        "System.Text.RegularExpressions.4.0.0.nupkg.sha512",
        "System.Text.RegularExpressions.nuspec"
      ]
    },
    "System.Threading/4.0.10": {
      "type": "package",
      "serviceable": true,
      "sha512": "0w6pRxIEE7wuiOJeKabkDgeIKmqf4ER1VNrs6qFwHnooEE78yHwi/bKkg5Jo8/pzGLm0xQJw0nEmPXt1QBAIUA==",
      "files": [
        "lib/DNXCore50/System.Threading.dll",
        "lib/MonoAndroid10/_._",
        "lib/MonoTouch10/_._",
        "lib/net46/_._",
        "lib/netcore50/System.Threading.dll",
        "lib/xamarinios10/_._",
        "lib/xamarinmac20/_._",
        "ref/dotnet/de/System.Threading.xml",
        "ref/dotnet/es/System.Threading.xml",
        "ref/dotnet/fr/System.Threading.xml",
        "ref/dotnet/it/System.Threading.xml",
        "ref/dotnet/ja/System.Threading.xml",
        "ref/dotnet/ko/System.Threading.xml",
        "ref/dotnet/ru/System.Threading.xml",
        "ref/dotnet/System.Threading.dll",
        "ref/dotnet/System.Threading.xml",
        "ref/dotnet/zh-hans/System.Threading.xml",
        "ref/dotnet/zh-hant/System.Threading.xml",
        "ref/MonoAndroid10/_._",
        "ref/MonoTouch10/_._",
        "ref/net46/_._",
        "ref/xamarinios10/_._",
        "ref/xamarinmac20/_._",
        "runtimes/win8-aot/lib/netcore50/System.Threading.dll",
        "System.Threading.4.0.10.nupkg",
        "System.Threading.4.0.10.nupkg.sha512",
        "System.Threading.nuspec"
      ]
    },
    "System.Threading.Tasks/4.0.10": {
      "type": "package",
      "serviceable": true,
      "sha512": "NOwJGDfk79jR0bnzosbXLVD/PdI8KzBeESoa3CofEM5v9R5EBfcI0Jyf18stx+0IYV9okmDIDxVtxq9TbnR9bQ==",
      "files": [
        "lib/DNXCore50/System.Threading.Tasks.dll",
        "lib/MonoAndroid10/_._",
        "lib/MonoTouch10/_._",
        "lib/net46/_._",
        "lib/netcore50/System.Threading.Tasks.dll",
        "lib/xamarinios10/_._",
        "lib/xamarinmac20/_._",
        "ref/dotnet/de/System.Threading.Tasks.xml",
        "ref/dotnet/es/System.Threading.Tasks.xml",
        "ref/dotnet/fr/System.Threading.Tasks.xml",
        "ref/dotnet/it/System.Threading.Tasks.xml",
        "ref/dotnet/ja/System.Threading.Tasks.xml",
        "ref/dotnet/ko/System.Threading.Tasks.xml",
        "ref/dotnet/ru/System.Threading.Tasks.xml",
        "ref/dotnet/System.Threading.Tasks.dll",
        "ref/dotnet/System.Threading.Tasks.xml",
        "ref/dotnet/zh-hans/System.Threading.Tasks.xml",
        "ref/dotnet/zh-hant/System.Threading.Tasks.xml",
        "ref/MonoAndroid10/_._",
        "ref/MonoTouch10/_._",
        "ref/net46/_._",
        "ref/xamarinios10/_._",
        "ref/xamarinmac20/_._",
        "runtimes/win8-aot/lib/netcore50/System.Threading.Tasks.dll",
        "System.Threading.Tasks.4.0.10.nupkg",
        "System.Threading.Tasks.4.0.10.nupkg.sha512",
        "System.Threading.Tasks.nuspec"
      ]
    },
    "xunit/2.1.0": {
      "type": "package",
      "sha512": "u/7VQSOSXa7kSG4iK6Lcn7RqKZQ3hk7cnyMNVMpXHSP0RI5VQEtc44hvkG3LyWOVsx1dhUDD3rPAHAxyOUDQJw==",
      "files": [
        "xunit.2.1.0.nupkg",
        "xunit.2.1.0.nupkg.sha512",
        "xunit.nuspec"
      ]
    },
    "xunit.abstractions/2.0.0": {
      "type": "package",
      "sha512": "NAdxKQRzuLnCZ0g++x6i87/8rMBpQoRiRlRNLAqfODm2zJPbteHRoSER3DXfxnqrHXyBJT8rFaZ8uveBeQyaMA==",
      "files": [
        "lib/net35/xunit.abstractions.dll",
        "lib/net35/xunit.abstractions.xml",
        "lib/portable-net45+win+wpa81+wp80+monotouch+monoandroid+Xamarin.iOS/xunit.abstractions.dll",
        "lib/portable-net45+win+wpa81+wp80+monotouch+monoandroid+Xamarin.iOS/xunit.abstractions.xml",
        "xunit.abstractions.2.0.0.nupkg",
        "xunit.abstractions.2.0.0.nupkg.sha512",
        "xunit.abstractions.nuspec"
      ]
    },
    "xunit.assert/2.1.0": {
      "type": "package",
      "sha512": "Hhhw+YaTe+BGhbr57dxVE+6VJk8BfThqFFii1XIsSZ4qx+SSCixprJC10JkiLRVSTfWyT8W/4nAf6NQgIrmBxA==",
      "files": [
        "lib/dotnet/xunit.assert.dll",
        "lib/dotnet/xunit.assert.pdb",
        "lib/dotnet/xunit.assert.xml",
        "lib/portable-net45+win8+wp8+wpa81/xunit.assert.dll",
        "lib/portable-net45+win8+wp8+wpa81/xunit.assert.pdb",
        "lib/portable-net45+win8+wp8+wpa81/xunit.assert.xml",
        "xunit.assert.2.1.0.nupkg",
        "xunit.assert.2.1.0.nupkg.sha512",
        "xunit.assert.nuspec"
      ]
    },
    "xunit.core/2.1.0": {
      "type": "package",
      "sha512": "jlbYdPbnkPIRwJllcT/tQZCNsSElVDEymdpJfH79uTUrPARkELVYw9o/zhAjKZXmeikGqGK5C2Yny4gTNoEu0Q==",
      "files": [
        "build/_desktop/xunit.execution.desktop.dll",
        "build/dnx451/_._",
        "build/monoandroid/_._",
        "build/monotouch/_._",
        "build/net45/_._",
        "build/portable-net45+win8+wp8+wpa81/xunit.core.props",
        "build/win8/_._",
        "build/win81/xunit.core.props",
        "build/wp8/_._",
        "build/wpa81/xunit.core.props",
        "build/xamarinios/_._",
        "xunit.core.2.1.0.nupkg",
        "xunit.core.2.1.0.nupkg.sha512",
        "xunit.core.nuspec"
      ]
    },
    "xunit.extensibility.core/2.1.0": {
      "type": "package",
      "sha512": "ANWM3WxeaeHjACLRlmrv+xOc0WAcr3cvIiJE+gqbdzTv1NCH4p1VDyT+8WmmdCc9db0WFiJLaDy4YTYsL1wWXw==",
      "files": [
        "lib/dotnet/xunit.core.dll",
        "lib/dotnet/xunit.core.dll.tdnet",
        "lib/dotnet/xunit.core.pdb",
        "lib/dotnet/xunit.core.xml",
        "lib/dotnet/xunit.runner.tdnet.dll",
        "lib/dotnet/xunit.runner.utility.desktop.dll",
        "lib/portable-net45+win8+wp8+wpa81/xunit.core.dll",
        "lib/portable-net45+win8+wp8+wpa81/xunit.core.dll.tdnet",
        "lib/portable-net45+win8+wp8+wpa81/xunit.core.pdb",
        "lib/portable-net45+win8+wp8+wpa81/xunit.core.xml",
        "lib/portable-net45+win8+wp8+wpa81/xunit.runner.tdnet.dll",
        "lib/portable-net45+win8+wp8+wpa81/xunit.runner.utility.desktop.dll",
        "xunit.extensibility.core.2.1.0.nupkg",
        "xunit.extensibility.core.2.1.0.nupkg.sha512",
        "xunit.extensibility.core.nuspec"
      ]
    },
    "xunit.extensibility.execution/2.1.0": {
      "type": "package",
      "sha512": "tAoNafoVknKa3sZJPMvtZRnhOSk3gasEGeceSm7w/gyGwsR/OXFxndWJB1xSHeoy33d3Z6jFqn4A3j+pWCF0Ew==",
      "files": [
        "lib/dnx451/xunit.execution.dotnet.dll",
        "lib/dnx451/xunit.execution.dotnet.pdb",
        "lib/dnx451/xunit.execution.dotnet.xml",
        "lib/dotnet/xunit.execution.dotnet.dll",
        "lib/dotnet/xunit.execution.dotnet.pdb",
        "lib/dotnet/xunit.execution.dotnet.xml",
        "lib/monoandroid/xunit.execution.dotnet.dll",
        "lib/monoandroid/xunit.execution.dotnet.pdb",
        "lib/monoandroid/xunit.execution.dotnet.xml",
        "lib/monotouch/xunit.execution.dotnet.dll",
        "lib/monotouch/xunit.execution.dotnet.pdb",
        "lib/monotouch/xunit.execution.dotnet.xml",
        "lib/net45/xunit.execution.desktop.dll",
        "lib/net45/xunit.execution.desktop.pdb",
        "lib/net45/xunit.execution.desktop.xml",
        "lib/portable-net45+win8+wp8+wpa81/xunit.execution.dotnet.dll",
        "lib/portable-net45+win8+wp8+wpa81/xunit.execution.dotnet.pdb",
        "lib/portable-net45+win8+wp8+wpa81/xunit.execution.dotnet.xml",
        "lib/win8/xunit.execution.dotnet.dll",
        "lib/win8/xunit.execution.dotnet.pdb",
        "lib/win8/xunit.execution.dotnet.xml",
        "lib/wp8/xunit.execution.dotnet.dll",
        "lib/wp8/xunit.execution.dotnet.pdb",
        "lib/wp8/xunit.execution.dotnet.xml",
        "lib/wpa81/xunit.execution.dotnet.dll",
        "lib/wpa81/xunit.execution.dotnet.pdb",
        "lib/wpa81/xunit.execution.dotnet.xml",
        "lib/xamarinios/xunit.execution.dotnet.dll",
        "lib/xamarinios/xunit.execution.dotnet.pdb",
        "lib/xamarinios/xunit.execution.dotnet.xml",
        "xunit.extensibility.execution.2.1.0.nupkg",
        "xunit.extensibility.execution.2.1.0.nupkg.sha512",
        "xunit.extensibility.execution.nuspec"
      ]
    },
<<<<<<< HEAD
    "xunit.netcore.extensions/1.0.0-prerelease-00080": {
      "serviceable": true,
      "sha512": "dHxf1OsXnrMolLeT2eqdyhi3wxQMwZG43jpmjpggXpyhLE3q7cSM7Chk8UWVx/JquqLSAWKg4yk+tPEQ7uz7bw==",
      "files": [
        "xunit.netcore.extensions.1.0.0-prerelease-00080.nupkg",
        "xunit.netcore.extensions.1.0.0-prerelease-00080.nupkg.sha512",
        "xunit.netcore.extensions.nuspec",
        "lib/dotnet/Xunit.NetCore.Extensions.dll"
=======
    "xunit.netcore.extensions/1.0.0-prerelease-00108": {
      "type": "package",
      "serviceable": true,
      "sha512": "rNaXYaJhr7Vh28CjaKZoUgOXf9wIXYXYEyWvdyCr2NgrjTEaQwx+fn/PYD6BSt6orxNjgwrsQdAGzFJrhallQw==",
      "files": [
        "lib/dotnet/Xunit.NetCore.Extensions.dll",
        "xunit.netcore.extensions.1.0.0-prerelease-00108.nupkg",
        "xunit.netcore.extensions.1.0.0-prerelease-00108.nupkg.sha512",
        "xunit.netcore.extensions.nuspec"
>>>>>>> 3c4b8a32
      ]
    }
  },
  "projectFileDependencyGroups": {
    "": [
      "System.Globalization >= 4.0.10",
      "System.Runtime >= 4.0.20",
      "System.Collections >= 4.0.10",
      "System.IO >= 4.0.10",
      "xunit >= 2.1.0",
      "xunit.netcore.extensions >= 1.0.0-prerelease-*"
    ],
    "DNXCore,Version=v5.0": []
  }
}<|MERGE_RESOLUTION|>--- conflicted
+++ resolved
@@ -1113,12 +1113,8 @@
           "lib/dotnet/xunit.execution.dotnet.dll": {}
         }
       },
-<<<<<<< HEAD
-      "xunit.netcore.extensions/1.0.0-prerelease-00080": {
-=======
       "xunit.netcore.extensions/1.0.0-prerelease-00108": {
         "type": "package",
->>>>>>> 3c4b8a32
         "dependencies": {
           "System.Diagnostics.Debug": "4.0.10",
           "System.IO": "4.0.10",
@@ -1981,16 +1977,6 @@
         "xunit.extensibility.execution.nuspec"
       ]
     },
-<<<<<<< HEAD
-    "xunit.netcore.extensions/1.0.0-prerelease-00080": {
-      "serviceable": true,
-      "sha512": "dHxf1OsXnrMolLeT2eqdyhi3wxQMwZG43jpmjpggXpyhLE3q7cSM7Chk8UWVx/JquqLSAWKg4yk+tPEQ7uz7bw==",
-      "files": [
-        "xunit.netcore.extensions.1.0.0-prerelease-00080.nupkg",
-        "xunit.netcore.extensions.1.0.0-prerelease-00080.nupkg.sha512",
-        "xunit.netcore.extensions.nuspec",
-        "lib/dotnet/Xunit.NetCore.Extensions.dll"
-=======
     "xunit.netcore.extensions/1.0.0-prerelease-00108": {
       "type": "package",
       "serviceable": true,
@@ -2000,7 +1986,6 @@
         "xunit.netcore.extensions.1.0.0-prerelease-00108.nupkg",
         "xunit.netcore.extensions.1.0.0-prerelease-00108.nupkg.sha512",
         "xunit.netcore.extensions.nuspec"
->>>>>>> 3c4b8a32
       ]
     }
   },
